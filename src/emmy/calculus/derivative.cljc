#_"SPDX-License-Identifier: GPL-3.0"

^#:nextjournal.clerk
{:toc true
 :visibility :hide-ns}
(ns emmy.calculus.derivative
  "This namespace implements a number of differential operators like [[D]], and
  the machinery to apply [[D]] to various structures."
  (:refer-clojure :exclude [partial])
  (:require [emmy.autodiff]
            [emmy.dual :as d]
            [emmy.expression :as x]
            [emmy.function :as f]
            [emmy.generic :as g]
            [emmy.matrix :as matrix]
            [emmy.operator :as o]
            [emmy.series :as series]
            [emmy.structure :as s]
            [emmy.tape :as tape]
            [emmy.util :as u]
<<<<<<< HEAD
            [emmy.value :as v])
  #?(:clj
     (:import (clojure.lang Fn MultiFn))))

;; ## IPerturbed Implementation for Functions
;;
;; The following section, along with [[emmy.collection]]
;; and [[emmy.differential]], rounds out the implementations
;; of [[emmy.differential/IPerturbed]] for native Clojure(script) data types.
;; The function implementation is subtle, as described by [Manzyuk et al.
;; 2019](https://arxiv.org/pdf/1211.4892.pdf).
;; ([[emmy.derivative.calculus-test]], in the "Amazing Bug" sections,
;; describes the pitfalls at length.)
;;
;; [[emmy.differential]] describes how each in-progress perturbed variable
;; in a derivative is assigned a "tag" that accumulates the variable's partial
;; derivative.
;;
;; How do we interpret the case where `((D f) x)` produces a _function_?
;;
;; [Manzyuk et al. 2019](https://arxiv.org/pdf/1211.4892.pdf) extends `D` to
;; functions `f` of type $\mathbb{R}^n \rightarrow \alpha$, where
;;
;; $$\alpha::=\mathbb{R}^m \mid \alpha_{1} \rightarrow \alpha_{2}$$
;;
;; By viewing
;;
;; - `f` as a (maybe curried) multivariable function that _eventually_ must
;;   produce an $\mathbb{R}^m$
;; - The derivative `(D f)` as the partial derivative with respect to the first
;;   argument of `f`
;;
;; A 3-level nest of functions will respond to `D` just like the flattened,
;; non-higher-order version would respond to `(partial 0)`. In other words,
;; these two forms should evaluate to equivalent results:

^{:nextjournal.clerk/visibility {:result :hide}}
(comment
  (let [f (fn [x]
            (fn [y]
              (fn [z]
                (g/* x y z))))]
    ((((D f) 'x) 'y) 'z))
  ;;=> (* y z)

  (((partial 0) g/*) 'x 'y 'z))
;;=> (* y z)


;; To `extract-tangent` from a function, we need to compose the
;; `extract-tangent` operation with the returned function.
;;
;; The returned function needs to capture an internal reference to the
;; original [[emmy.differential/Dual]] input. This is true for any
;; Functor-shaped return value, like a structure or Map. However! There is a
;; subtlety present with functions that's not present with vectors or other
;; containers.
;;
;; The difference with functions is that they take _inputs_. If you contrive a
;; situation where you can feed the original captured [[emmy.differential/Dual]]
;; into the returned function, this can trigger "perturbation confusion", where
;; two different layers try to extract the tangent corresponding to the SAME
;; tag, and one is left with nothing.
;;
;; If you engineer an
;; example (see [[emmy.calculus.derivative-test/amazing-bug]]) where:
;;
;; - this function takes another function, which then receives the closed-over
;;   `x` as an argument
;; - you pass this function to itself, so the closed-over `x` instances can both
;;   be multiplied
;;
;; Then your program isn't going to make any distinction between the instances
;; of `x`. They're both references to the same value.
;;
;; HOWEVER! `((D f) x)` returns a function which, when you eventually provide
;; all arguments, will return the sensitivity of `f` to the first argument `x`.
;;
;; If you perform the trick above, pass `((D f) x)` into itself, and the `x`
;; instances meet (multiply, say) - should final return value treat them as the
;; /same/ instance?
;;
;; Manzyuk et al. says _NO!_. If `((D f) x)` returns a function, that function
;; closes over:
;;
;; - the value of `x`
;; - an _intention_ to start the derivative-taking process on that isolated copy
;;   of `x` once the final argument is supplied.
;;
;; How does the implementation keep the values separate?
;;
;; ### Tag Replacement
;;
;; The key to the solution lives in [[extract-tangent-fn]], called on the result
;; of `((D f) x)` when `((D f) x)` produces a function. We have to armor the
;; returned function so that:
;;
;; - it extracts the originally-injected tag when someone eventually calls the
;;   function
;; - if some caller passes a new [[emmy.differential/Dual]] instance into the
;;   function, any tags in that [[emmy.differential/Dual]] will survive on their
;;   way back out... even if they happen to contain the originally-injected tag.
;;
;; We do this by:
;;
;; - replacing any instance of the original `tag` in the returned function's
;;   arguments with a temporary tag (let's call it `fresh`)
;; - calling the function and extracting the tangent component associated with
;;   `tag`, as requested (note now that the only instances of `tag` that can
;;   appear in the result come from variables captured in the function's
;;   closure)
;; - remapping `fresh` back to `tag` inside the
;;   remaining [[emmy.differential/Dual]] instance.
;;
;; This last step ensures that any tangent tagged with `tag` in the input can
;; make it back out without tangling with closure-captured `tag` instances that
;; some higher level might want.

(defn- extract-tangent-fn
  "Returns a new function that composes a 'tag extraction' step with `f`. The
  returned fn will

  - call the underlying `f`, producing `result`
  - return `(extract-tangent result tag)`

  If called within the scope of a function waiting for the same `tag`, the
  returned function will remap any instance of `tag` that appears in any
  differential argument passed to it to a private `fresh` tag, to prevent
  internal perturbation confusion. Any tangent components in the final result
  tagged with `fresh` will be remapped in the final result back to `tag`.

  If called _outside_ of a function waiting for `tag` no tag remapping will
  occur."
  [f tag mode]
  (-> (fn [& args]
        (if (d/tag-active? tag)
          (let [fresh (d/fresh-tag)]
            (-> (d/with-active-tag tag f (map #(d/replace-tag % tag fresh) args))
                (d/extract-tangent tag mode)
                (d/replace-tag fresh tag)))
          (-> (d/with-active-tag tag f args)
              (d/extract-tangent tag mode))))
      (f/with-arity (f/arity f))))

;; NOTE: that the tag-remapping that the docstring for `extract-tag-fn`
;; describes might _also_ have to apply to a functional argument!
;;
;; `replace-tag` on a function is meant to be a `replace-tag` call applied to
;; the function's _output_. To prevent perturbation confusion inside the
;; function, we perform a similar remapping of any occurrence of `tag` in the
;; function's arguments.

(defn- replace-tag-fn
  "Returns a new function that composes a 'tag replacement' step with `f`.

  If called within the scope of a function waiting for the same `tag`, the
  returned function will:

  - make a fresh tag, and replace all `old` tags with `fresh` in the inputs
  - call `f`, producing `result`
  - return `(replace-tag result old new)`
  - remap any tangent component in the result tagged with `fresh` back to `old`.

  If called _outside_ of a function waiting for `tag`, the returned function
  will apply `f` to its arguments and call `(replace-tag result old new)` with
  no tag-rerouting."
  [f old new]
  (-> (fn [& args]
        (if (d/tag-active? old)
          (let [fresh (d/fresh-tag)
                args  (map #(d/replace-tag % old fresh) args)]
            (-> (apply f args)
                (d/replace-tag old new)
                (d/replace-tag fresh old)))
          (-> (apply f args)
              (d/replace-tag old new))))
      (f/with-arity (f/arity f))))

;; ## Protocol Implementation
;;
;; The implementation for functions handles functions, multimethods, and, in
;; ClojureScript, [[MetaFn]] instances. Metadata in the original function is
;; preserved through tag replacement and extraction.

(extend-protocol d/IPerturbed
  MultiFn
  (perturbed? [_] false)
  (replace-tag [f old new] (replace-tag-fn f old new))
  (extract-tangent [f tag mode] (extract-tangent-fn f tag mode))
  (extract-id [f id] (comp #(d/extract-id % id) f))

  #?@(:clj
      [;; In Clojure, metadata can live directly on function objects.
       Fn
       (perturbed? [f] (:perturbed? (meta f) false))
       (replace-tag [f old new] (replace-tag-fn f old new))
       (extract-tangent [f tag mode] (extract-tangent-fn f tag mode))
       (extract-id [f id] (comp #(d/extract-id % id) f))]

      :cljs
      [;; In Clojurescript, we arrange for metadata to live directly on
       ;; function objects by setting a special property and implementing
       ;; IMeta: see [[emmy.value]].
       function
       (perturbed? [f] (:perturbed? (meta f) false))
       (replace-tag [f old new] (replace-tag-fn f old new))
       (extract-tangent [f tag mode] (extract-tangent-fn f tag mode))
       (extract-id [f id] (comp #(d/extract-id % id) f))

       ;; The official way to get metadata onto a function in Clojurescript
       ;; is to promote the fn to an AFn-implementing object and store the
       ;; metadata on a directly-visible object property, which we also
       ;; support, although such objects are not naively callable in JavaScript
       MetaFn
       (perturbed? [f] (:perturbed? (.-meta f) false))
       (replace-tag [f old new]
                    (replace-tag-fn (.-afn f) old new))
       (extract-tangent [f tag mode]
                        (extract-tangent-fn (.-afn f) tag mode))
       (extract-id [f id] (comp #(d/extract-id % id) (.-afn f)))]))
=======
            [emmy.value :as v]))
>>>>>>> d4c4c07c

;; ## Single and Multivariable Calculus
;;
;; These functions put together the pieces laid out
;; in [[emmy.dual]] and declare an interface for taking
;; derivatives.

<<<<<<< HEAD
(defn derivative
  "Returns a single-argument function of that, when called with an argument `x`,
  returns the derivative of `f` at `x` using forward-mode automatic
  differentiation.

  For numerical differentiation,
  see [[emmy.numerical.derivative/D-numeric]].

  `f` must be built out of generic operations that know how to
  handle [[emmy.differential/Differential]] inputs in addition to any types that
  a normal `(f x)` call would present. This restriction does _not_ apply to
  operations like putting `x` into a container or destructuring; just primitive
  function calls."
  [f]
  (fn [x]
    (let [tag    (d/fresh-tag)
          lifted (d/bundle-element x 1 tag)]
      (-> (d/with-active-tag tag f [lifted])
          (d/extract-tangent tag ::d/dual)))))

=======
>>>>>>> d4c4c07c
;; The result of applying the derivative `(D f)` of a multivariable function `f`
;; to a sequence of `args` is a structure of the same shape as `args` with all
;; orientations flipped. (For a partial derivative like `((partial 0 1) f)` the
;; result has the same-but-flipped shape as `(get-in args [0 1])`.)
;;
;; `args` is coerced into an `up` structure. The only special case where this
;; does not happen is if `(= 1 (count args))`.
;;
;; To generate the result:
;;
;; - For a single non-structural argument, return `(d/derivative f)`
;; - else, bundle up all arguments into a single [[s/Structure]] instance `xs`
;; - Generate `xs'` by replacing each entry in `xs` with `((d/derivative f')
;;   entry)`, where `f'` is a function of ONLY that entry that
;;   calls `(f (assoc-in xs path entry))`. In other words, replace each entry
;;   with the result of the partial derivative of `f` at only that entry.
;; - Return `(s/transpose xs')` (the same structure with all orientations
;;   flipped.)
;;
;; A multivariable derivative is a multiple-arity function that performs the
;; above.
;;
;; [[jacobian]] handles this main logic. [[jacobian]] can only take a structural
;; input. [[euclidean]] and [[multivariate]] below widen handle, respectively,
;; optionally-structural and multivariable arguments.

(defn- deep-partial
  "Returns the partial derivative of `f` with respect to the entry in `structure`
  at the location `path`.

  `entry` defaults to `(get-in structure path)`."
  ([f structure path]
   (let [entry (get-in structure path)]
     (deep-partial f structure path entry)))
  ([f structure path entry]
   (if (v/scalar? entry)
     (letfn [(f-entry [x]
               (f (assoc-in structure path x)))]
       ((d/derivative f-entry) entry))
     (u/illegal
      (str "non-numerical entry " entry
           " at path " path
           " in input structure " structure)))))

(defn- jacobian
  "Takes:

  - some function `f` of a single [[emmy.structure/structure?]] argument
  - the unperturbed structural `input`
  - a `selectors` vector that can be empty or contain a valid path into the
    `input` structure

  and returns either:

  - The full [Jacobian](https://en.wikipedia.org/wiki/Jacobian_matrix_and_determinant)
    of `f` at `input`, if `selectors` is empty
  - the entry of the Jacobian at `selectors`

  The Jacobian has the same shape as `input` (or the entry at `selectors`) with
  all orientations flipped. Multiply this by an increment in the shape of
  `input` to produce an increment in the output of `f`."
  ([f input] (jacobian f input []))
  ([f input selectors]
   (letfn [(prefixed [path]
             (if (empty? selectors)
               path
               (into selectors path)))]
     (if-let [piece (get-in input selectors)]
       (let [frame (s/transpose piece)]
         ;; Visit each entry in `frame`, a copy of either the full input or the
         ;; sub-piece living at `selectors` (with all orientations flipped), and
         ;; replace the entry with the result of the partial derivative of `f`
         ;; with that entry perturbed.
         (s/map-chain
          (fn [entry path _]
            (deep-partial f input (prefixed path) entry))
          frame))

       ;; The call to `get-in` will return nil if the `selectors` don't index
       ;; correctly into the supplied `input`, triggering this exception.
       (u/illegal (str "Bad selectors " selectors " for structure " input))))))

(defn- euclidean
  "Slightly more general version of [[jacobian]] that can handle a single
  non-structural input; dispatches to either [[jacobian]] or [[derivative]]
  depending on the input type.

  If you pass non-empty `selectors`, the returned function will throw if it
  receives a non-structural, non-numerical argument."
  ([f] (euclidean f []))
  ([f selectors]
   (let [selectors (vec selectors)]
     (fn [input]
       (cond (s/structure? input)
             (jacobian f input selectors)

             ;; non-empty selectors are only allowed for functions that receive
             ;; a structural argument. This case passes that single,
             ;; non-structural argument on to `(d/derivative f)`.
             (empty? selectors)
             ((d/derivative f) input)

             ;; Any attempt to index (via non-empty selectors) into a
             ;; non-structural argument will throw.
             ;;
             ;; NOTE: What about matrices, maps or sequences? The current
             ;; implementation (as of 0.15.0) pushes the derivative operator
             ;; into the entries, or values, of those types, so they won't reach
             ;; this clause. There is a case I (@sritchie) can make for actually
             ;; allowing the first clause here to work for ANY associative
             ;; structure; then you're on your own if you want to call this fn
             ;; directly.
             :else
             (u/illegal
              (str "Selectors " selectors
                   " not allowed for non-structural input " input)))))))

(defn- multivariate
  "Slightly wider version of [[euclidean]]. Accepts:

  - some function `f` of potentially many arguments
  - optionally, a sequence of selectors meant to index into the structural
    argument, or argument vector, of `f`

  And returns a new function that computes either the
  full [Jacobian](https://en.wikipedia.org/wiki/Jacobian_matrix_and_determinant)
  or the entry at `selectors`.

  Any multivariable function will have its argument vector coerced into an `up`
  structure. Any [[matrix/Matrix]] in a multiple-arg function call will be
  converted into a `down` of `up`s (a row of columns).

  Single-argument functions don't transform their arguments."
  ([f] (multivariate f []))
  ([f selectors]
   (let [d #(euclidean % selectors)
         df (d f)
         df* (d (fn [args] (apply f args)))]
     (-> (fn
           ([] 0)
           ([x] (df x))
           ([x & more]
            (df* (matrix/seq-> (cons x more)))))
         (f/with-arity (f/arity f) {:from ::multivariate})))))

;; ## Generic [[g/partial-derivative]] Installation
;;
;; [[g/partial-derivative]] is meant to produce either a full Jacobian or some
;; entry specified by a `selectors` vector.
;;
;; When called on a function `f`, [[g/partial-derivative]] returns a function
;; wrapped in the machinery provided by [[multivariate]]; this allows the same
;; operator to serve functions of:
;;
;; - a single numerical input
;; - a single structural input
;; - multiple numerical OR structural inputs
;;
;; NOTE: The reason that this implementation is also installed
;; for [[emmy.structure/Structure]] is that structures act as functions
;; that apply their args to every (functional) entry. Calling `(multivariate
;; structure selectors)` allows all of the machinery that handles
;; structure-walking and argument conversion to run a SINGLE time before getting
;; passed to the structure of functions, instead of separately for every entry
;; in the structure.
;;
;; TODO: I think this is going to cause problems for, say, a Structure of
;; PowerSeries, where there is actually a cheap `g/partial-derivative`
;; implementation for the components. I vote to back out this `::s/structure`
;; installation.

(doseq [t [::v/function ::s/structure]]
  (defmethod g/partial-derivative [t v/seqtype] [f selectors]
    (tape/gradient f selectors))

  (defmethod g/partial-derivative [t nil] [f _]
    (tape/gradient f [])))

;; ## Operators
;;
;; This section exposes various differential operators as [[o/Operator]]
;; instances.

(def D
  "Derivative operator. Takes some function `f` and returns a function whose value
  at some point can multiply an increment in the arguments to produce the best
  linear estimate of the increment in the function value.

  For univariate functions, [[D]] computes a derivative. For vector-valued
  functions, [[D]] computes
  the [Jacobian](https://en.wikipedia.org/wiki/Jacobian_matrix_and_determinant)
  of `f`.

  The related [[emmy.env/Grad]] returns a function that produces a structure of
  the opposite orientation as [[D]]. Both of these functions use forward-mode
  automatic differentiation."
  (o/make-operator #(g/partial-derivative % [])
                   g/derivative-symbol))

(defn D-as-matrix [F]
  (fn [s]
    (matrix/s->m
     (s/compatible-shape (F s))
     ((D F) s)
     s)))

(defn partial
  "Returns an operator that, when applied to a function `f`, produces a function
  that computes the partial derivative of `f` at the (zero-based) slot index
  provided via `selectors`."
  [& selectors]
  (o/make-operator #(g/partial-derivative % selectors)
                   `(~'partial ~@selectors)))

(def D-fwd
  (o/make-operator #(multivariate % [])
                   g/derivative-symbol))

(defn partial-fwd [& selectors]
  (o/make-operator #(multivariate % selectors)
                   `(~'partial ~@selectors)))



;; ## Derivative Utilities
;;
;; Functions that make use of the differential operators defined above in
;; standard ways.

(defn taylor-series
  "Given a differentiable function `f` and any number of arguments `xs`, returns
  a [[emmy.series/PowerSeries]] representing the [Taylor
  series](https://en.wikipedia.org/wiki/Taylor_series) of the function `f`
  expanded at `xs`.

  Calling [[taylor-series]] with no arguments will return the [Maclaurin
  series](https://en.wikipedia.org/wiki/Taylor_series#List_of_Maclaurin_series_of_some_common_functions)
  of `f`, i.e., the Taylor series expansion at `(= x 0)`.

  Calling the returned power series with incremental argument `dx` will produce
  a [[emmy.series/Series]] representing the terms of the Taylor series of
  `f` expanded at `x` and evaluated at `x+dx`.

  NOTE: Just like the [[D]] operator, functions `f` of multiple-arguments are
  treated as a function of a single structural argument. If you pass multiple
  arguments `xs`, you'll have to manually wrap your multiple-argument `dx` in
  a [[emmy.structure/up]] or a vector before passing it to the returned
  power series.

  NOTE: The typical definition of a Taylor series of `f` expanded around some
  point `x` is

  $$T(p) = f(x) + \\frac{f'(x)}{1!}(p-x) + \\frac{f''(x)}{2!} (p-x)^2 + \\ldots,$$

  where `p` is the evaluation point. When `(= p x)`, all derivatives of the
  Taylor series expansion of `f` will exactly match the derivatives of `f`
  itself.

  The Taylor series returned here (call it $T'$) is actually a function of `dx`,
  where

  $$T'(dx) = T(x+dx) = f(x) + \\frac{f'(x)}{1!}(dx) + \\frac{f''(x)}{2!} (dx)^2 + \\ldots.$$"
  ([f] (taylor-series f 0))
  ([f & xs]
   (series/->function
    (apply ((g/exp D) f) xs))))

(defn symbolic-taylor-series
  "Similar to [[taylor-series]], except `f` is evaluated with symbolic arguments,
  and these arguments are only replaced with the values `xs` after Taylor series
  expansion.

  Please see the docs for [[taylor-series]]!"
  ([f] (symbolic-taylor-series f 0))
  ([f & xs]
   (let [syms      (map s/typical-object xs)
         replace-m (zipmap (flatten syms)
                           (flatten xs))
         series    (apply taylor-series f syms)]
     (letfn [(process-term [term]
               (g/simplify
                (s/mapr (fn rec [x]
                          (cond (d/dual? x)
                                (d/bundle-element
                                 (rec (d/primal x))
                                 (rec (d/tangent x))
                                 (d/tag x))

                                (tape/tape? x)
                                (tape/->TapeCell
                                 (tape/tape-tag x)
                                 (tape/tape-id x)
                                 (rec (tape/tape-primal x))
                                 (mapv (fn [[node partial]]
                                         [(rec node)
                                          (rec partial)])
                                       (tape/tape-partials x)))

                                :else (-> (g/simplify x)
                                          (x/substitute replace-m))))
                        term)))]
       (series/fmap process-term series)))))<|MERGE_RESOLUTION|>--- conflicted
+++ resolved
@@ -18,230 +18,7 @@
             [emmy.structure :as s]
             [emmy.tape :as tape]
             [emmy.util :as u]
-<<<<<<< HEAD
-            [emmy.value :as v])
-  #?(:clj
-     (:import (clojure.lang Fn MultiFn))))
-
-;; ## IPerturbed Implementation for Functions
-;;
-;; The following section, along with [[emmy.collection]]
-;; and [[emmy.differential]], rounds out the implementations
-;; of [[emmy.differential/IPerturbed]] for native Clojure(script) data types.
-;; The function implementation is subtle, as described by [Manzyuk et al.
-;; 2019](https://arxiv.org/pdf/1211.4892.pdf).
-;; ([[emmy.derivative.calculus-test]], in the "Amazing Bug" sections,
-;; describes the pitfalls at length.)
-;;
-;; [[emmy.differential]] describes how each in-progress perturbed variable
-;; in a derivative is assigned a "tag" that accumulates the variable's partial
-;; derivative.
-;;
-;; How do we interpret the case where `((D f) x)` produces a _function_?
-;;
-;; [Manzyuk et al. 2019](https://arxiv.org/pdf/1211.4892.pdf) extends `D` to
-;; functions `f` of type $\mathbb{R}^n \rightarrow \alpha$, where
-;;
-;; $$\alpha::=\mathbb{R}^m \mid \alpha_{1} \rightarrow \alpha_{2}$$
-;;
-;; By viewing
-;;
-;; - `f` as a (maybe curried) multivariable function that _eventually_ must
-;;   produce an $\mathbb{R}^m$
-;; - The derivative `(D f)` as the partial derivative with respect to the first
-;;   argument of `f`
-;;
-;; A 3-level nest of functions will respond to `D` just like the flattened,
-;; non-higher-order version would respond to `(partial 0)`. In other words,
-;; these two forms should evaluate to equivalent results:
-
-^{:nextjournal.clerk/visibility {:result :hide}}
-(comment
-  (let [f (fn [x]
-            (fn [y]
-              (fn [z]
-                (g/* x y z))))]
-    ((((D f) 'x) 'y) 'z))
-  ;;=> (* y z)
-
-  (((partial 0) g/*) 'x 'y 'z))
-;;=> (* y z)
-
-
-;; To `extract-tangent` from a function, we need to compose the
-;; `extract-tangent` operation with the returned function.
-;;
-;; The returned function needs to capture an internal reference to the
-;; original [[emmy.differential/Dual]] input. This is true for any
-;; Functor-shaped return value, like a structure or Map. However! There is a
-;; subtlety present with functions that's not present with vectors or other
-;; containers.
-;;
-;; The difference with functions is that they take _inputs_. If you contrive a
-;; situation where you can feed the original captured [[emmy.differential/Dual]]
-;; into the returned function, this can trigger "perturbation confusion", where
-;; two different layers try to extract the tangent corresponding to the SAME
-;; tag, and one is left with nothing.
-;;
-;; If you engineer an
-;; example (see [[emmy.calculus.derivative-test/amazing-bug]]) where:
-;;
-;; - this function takes another function, which then receives the closed-over
-;;   `x` as an argument
-;; - you pass this function to itself, so the closed-over `x` instances can both
-;;   be multiplied
-;;
-;; Then your program isn't going to make any distinction between the instances
-;; of `x`. They're both references to the same value.
-;;
-;; HOWEVER! `((D f) x)` returns a function which, when you eventually provide
-;; all arguments, will return the sensitivity of `f` to the first argument `x`.
-;;
-;; If you perform the trick above, pass `((D f) x)` into itself, and the `x`
-;; instances meet (multiply, say) - should final return value treat them as the
-;; /same/ instance?
-;;
-;; Manzyuk et al. says _NO!_. If `((D f) x)` returns a function, that function
-;; closes over:
-;;
-;; - the value of `x`
-;; - an _intention_ to start the derivative-taking process on that isolated copy
-;;   of `x` once the final argument is supplied.
-;;
-;; How does the implementation keep the values separate?
-;;
-;; ### Tag Replacement
-;;
-;; The key to the solution lives in [[extract-tangent-fn]], called on the result
-;; of `((D f) x)` when `((D f) x)` produces a function. We have to armor the
-;; returned function so that:
-;;
-;; - it extracts the originally-injected tag when someone eventually calls the
-;;   function
-;; - if some caller passes a new [[emmy.differential/Dual]] instance into the
-;;   function, any tags in that [[emmy.differential/Dual]] will survive on their
-;;   way back out... even if they happen to contain the originally-injected tag.
-;;
-;; We do this by:
-;;
-;; - replacing any instance of the original `tag` in the returned function's
-;;   arguments with a temporary tag (let's call it `fresh`)
-;; - calling the function and extracting the tangent component associated with
-;;   `tag`, as requested (note now that the only instances of `tag` that can
-;;   appear in the result come from variables captured in the function's
-;;   closure)
-;; - remapping `fresh` back to `tag` inside the
-;;   remaining [[emmy.differential/Dual]] instance.
-;;
-;; This last step ensures that any tangent tagged with `tag` in the input can
-;; make it back out without tangling with closure-captured `tag` instances that
-;; some higher level might want.
-
-(defn- extract-tangent-fn
-  "Returns a new function that composes a 'tag extraction' step with `f`. The
-  returned fn will
-
-  - call the underlying `f`, producing `result`
-  - return `(extract-tangent result tag)`
-
-  If called within the scope of a function waiting for the same `tag`, the
-  returned function will remap any instance of `tag` that appears in any
-  differential argument passed to it to a private `fresh` tag, to prevent
-  internal perturbation confusion. Any tangent components in the final result
-  tagged with `fresh` will be remapped in the final result back to `tag`.
-
-  If called _outside_ of a function waiting for `tag` no tag remapping will
-  occur."
-  [f tag mode]
-  (-> (fn [& args]
-        (if (d/tag-active? tag)
-          (let [fresh (d/fresh-tag)]
-            (-> (d/with-active-tag tag f (map #(d/replace-tag % tag fresh) args))
-                (d/extract-tangent tag mode)
-                (d/replace-tag fresh tag)))
-          (-> (d/with-active-tag tag f args)
-              (d/extract-tangent tag mode))))
-      (f/with-arity (f/arity f))))
-
-;; NOTE: that the tag-remapping that the docstring for `extract-tag-fn`
-;; describes might _also_ have to apply to a functional argument!
-;;
-;; `replace-tag` on a function is meant to be a `replace-tag` call applied to
-;; the function's _output_. To prevent perturbation confusion inside the
-;; function, we perform a similar remapping of any occurrence of `tag` in the
-;; function's arguments.
-
-(defn- replace-tag-fn
-  "Returns a new function that composes a 'tag replacement' step with `f`.
-
-  If called within the scope of a function waiting for the same `tag`, the
-  returned function will:
-
-  - make a fresh tag, and replace all `old` tags with `fresh` in the inputs
-  - call `f`, producing `result`
-  - return `(replace-tag result old new)`
-  - remap any tangent component in the result tagged with `fresh` back to `old`.
-
-  If called _outside_ of a function waiting for `tag`, the returned function
-  will apply `f` to its arguments and call `(replace-tag result old new)` with
-  no tag-rerouting."
-  [f old new]
-  (-> (fn [& args]
-        (if (d/tag-active? old)
-          (let [fresh (d/fresh-tag)
-                args  (map #(d/replace-tag % old fresh) args)]
-            (-> (apply f args)
-                (d/replace-tag old new)
-                (d/replace-tag fresh old)))
-          (-> (apply f args)
-              (d/replace-tag old new))))
-      (f/with-arity (f/arity f))))
-
-;; ## Protocol Implementation
-;;
-;; The implementation for functions handles functions, multimethods, and, in
-;; ClojureScript, [[MetaFn]] instances. Metadata in the original function is
-;; preserved through tag replacement and extraction.
-
-(extend-protocol d/IPerturbed
-  MultiFn
-  (perturbed? [_] false)
-  (replace-tag [f old new] (replace-tag-fn f old new))
-  (extract-tangent [f tag mode] (extract-tangent-fn f tag mode))
-  (extract-id [f id] (comp #(d/extract-id % id) f))
-
-  #?@(:clj
-      [;; In Clojure, metadata can live directly on function objects.
-       Fn
-       (perturbed? [f] (:perturbed? (meta f) false))
-       (replace-tag [f old new] (replace-tag-fn f old new))
-       (extract-tangent [f tag mode] (extract-tangent-fn f tag mode))
-       (extract-id [f id] (comp #(d/extract-id % id) f))]
-
-      :cljs
-      [;; In Clojurescript, we arrange for metadata to live directly on
-       ;; function objects by setting a special property and implementing
-       ;; IMeta: see [[emmy.value]].
-       function
-       (perturbed? [f] (:perturbed? (meta f) false))
-       (replace-tag [f old new] (replace-tag-fn f old new))
-       (extract-tangent [f tag mode] (extract-tangent-fn f tag mode))
-       (extract-id [f id] (comp #(d/extract-id % id) f))
-
-       ;; The official way to get metadata onto a function in Clojurescript
-       ;; is to promote the fn to an AFn-implementing object and store the
-       ;; metadata on a directly-visible object property, which we also
-       ;; support, although such objects are not naively callable in JavaScript
-       MetaFn
-       (perturbed? [f] (:perturbed? (.-meta f) false))
-       (replace-tag [f old new]
-                    (replace-tag-fn (.-afn f) old new))
-       (extract-tangent [f tag mode]
-                        (extract-tangent-fn (.-afn f) tag mode))
-       (extract-id [f id] (comp #(d/extract-id % id) (.-afn f)))]))
-=======
             [emmy.value :as v]))
->>>>>>> d4c4c07c
 
 ;; ## Single and Multivariable Calculus
 ;;
@@ -249,29 +26,6 @@
 ;; in [[emmy.dual]] and declare an interface for taking
 ;; derivatives.
 
-<<<<<<< HEAD
-(defn derivative
-  "Returns a single-argument function of that, when called with an argument `x`,
-  returns the derivative of `f` at `x` using forward-mode automatic
-  differentiation.
-
-  For numerical differentiation,
-  see [[emmy.numerical.derivative/D-numeric]].
-
-  `f` must be built out of generic operations that know how to
-  handle [[emmy.differential/Differential]] inputs in addition to any types that
-  a normal `(f x)` call would present. This restriction does _not_ apply to
-  operations like putting `x` into a container or destructuring; just primitive
-  function calls."
-  [f]
-  (fn [x]
-    (let [tag    (d/fresh-tag)
-          lifted (d/bundle-element x 1 tag)]
-      (-> (d/with-active-tag tag f [lifted])
-          (d/extract-tangent tag ::d/dual)))))
-
-=======
->>>>>>> d4c4c07c
 ;; The result of applying the derivative `(D f)` of a multivariable function `f`
 ;; to a sequence of `args` is a structure of the same shape as `args` with all
 ;; orientations flipped. (For a partial derivative like `((partial 0 1) f)` the
@@ -445,10 +199,10 @@
 
 (doseq [t [::v/function ::s/structure]]
   (defmethod g/partial-derivative [t v/seqtype] [f selectors]
-    (tape/gradient f selectors))
+    (multivariate f selectors))
 
   (defmethod g/partial-derivative [t nil] [f _]
-    (tape/gradient f [])))
+    (multivariate f [])))
 
 ;; ## Operators
 ;;
@@ -485,16 +239,6 @@
   [& selectors]
   (o/make-operator #(g/partial-derivative % selectors)
                    `(~'partial ~@selectors)))
-
-(def D-fwd
-  (o/make-operator #(multivariate % [])
-                   g/derivative-symbol))
-
-(defn partial-fwd [& selectors]
-  (o/make-operator #(multivariate % selectors)
-                   `(~'partial ~@selectors)))
-
-
 
 ;; ## Derivative Utilities
 ;;
