#_"SPDX-License-Identifier: GPL-3.0"

(ns emmy.polynomial.factor
  "This namespace contains functions for factoring polynomials and symbolic
  expressions."
  (:require [clojure.walk :as w]
            [emmy.expression :as x]
            [emmy.expression.analyze :as a]
            [emmy.numsymb :as sym]
            [emmy.pattern.rule :as r :refer [=> rule-simplifier]]
            [emmy.polynomial :as poly]
            [emmy.polynomial.gcd :refer [gcd gcd-Dp]]
            [emmy.simplify.rules :as rules]
            [emmy.util.logic :as ul]
            [emmy.value :as v]
            [taoensso.timbre :as log])
  #?(:clj
     (:import (java.util.concurrent TimeoutException))))

(defn split-polynomial
  "Given a [[Polynomial]] `p`, returns a sequence of factors of in order of
  increasing power.

  The first element is a constant factor, the next is a factor with power 1, and
  so on."
  [p]
  (letfn [(answer [tracker const]
            (let [final (peek tracker)]
              (if (v/number? final)
                (into [final] (subvec (conj (pop tracker) 1) 1))
                (into [const] (subvec tracker 1)))))]
    (loop [m 0
           h p
           tracker []
           old-s p
           old-m 1]
      (if (v/one? m)
        (answer tracker h)
        (let [gg (gcd-Dp h)
              new-s (poly/evenly-divide h (gcd h gg))
              new-m (gcd gg new-s)

              ;; facts gets all the factors that were completely removed last
              ;; step, i.e. all those that were to the 1 or 2 power. The first
              ;; loop through will get a totally wrong `facts`, but its gcd with
              ;; the initial old-m=1 will be 1, so it won't result in incorrect
              ;; doublefacts or singlefacts.
              facts (poly/evenly-divide old-s new-s)

              ;; doublefacts gets all the factors which were to the power x > 1,
              ;; x <= 2, (ergo x=2), in the last step.
              doublefacts (gcd facts old-m)

              ;; takes out p = all factors only to the 1st power.
              singlefacts (poly/evenly-divide new-s new-m)]
          (recur new-m
                 ;; the following has all factors to the 1 or 2 power
                 ;; completely removed, others now to the power-2.
                 (poly/evenly-divide h (poly/mul new-m new-s))

                 ;; tracker of the form
                 ;;  h(vi) = (* (exponent (get tracker k) k))
                 (conj tracker doublefacts singlefacts)
                 new-s
                 new-m))))))

;; ## Symbolic Expression Factoring

(defn ^:no-doc factors->expression
  "Given some sequence of polynomial factors ordered by increasing power,
  symbolically evaluates each power and generates a symbolic expression
  representing the product of all factors.

  For example:

  ```clojure
  (factors->expression ['c 'x 'y 1 'z])
  ;;=> (* c x (expt y 2) (expt z 4))
  ```"
  [factors]
  (let [expt (sym/symbolic-operator 'expt)]
    (cons '* (map-indexed
              (fn [i f]
                (if (zero? i)
                  f
                  (expt f i)))
              factors))))

(def ^:private
  simplify-product
  "Simplifier that flattens nested products, converts singleton calls like `(* x)
  => x`, and squashes no-argument products like `(*)` into a constant `1`."
  (rule-simplifier
   (rules/associative '*)
   (rules/unary-elimination '*)
   (rules/constant-elimination '* 1)
   (r/rule (*) => 1)))

(defn poly->factored-expression
  "Given a polynomial `p`, and a sequence of variables `vars` (one for each
  indeterminate in `p`), returns a symbolic expression representing the product
  of all factors of `p`.

  Optionally accepts a `simplify` function that will be called on each factor of
  exponent 0, 1, 2 etc. Defaults to `identity`."
  ([p vars]
   (poly->factored-expression p vars identity))
  ([p vars simplify]
   (try
     (let [factors (map (fn [factor]
                          (simplify
                           (poly/->expression factor vars)))
                        (split-polynomial p))]
       (simplify-product
        (factors->expression factors)))
     ;; NOTE: This is not an ideal, principled approach for a timeout failure.
     ;; Think through how this should be handled if it comes up.
     (catch #?(:clj TimeoutException :cljs js/Error) _
       (log/warn
        (str "Factorization choked! Simplifying the unfactored polynomial."))
       (simplify-product
        (poly/->expression p vars))))))

#?(:clj
   (alter-var-root #'poly->factored-expression memoize))

(defn factor-expression
  "Given some symbolic expression containing only polynomial operations, returns a
  factored version of the expression with basic simplifications applied.

  Optionally accepts a `simplify` function that will be called on each factor of
  exponent 0, 1, 2 etc. Defaults to `identity`.

  NOTE prefer [[factor]], as [[factor]] can handle expressions with
  non-polynomial operations. The trigonometric functions, for example."
  ([expr]
   (factor-expression expr identity))
  ([expr simplify]
   (let [unwrapped (x/expression-of expr)
         cont #(poly->factored-expression %1 %2 simplify)]
     (poly/expression-> unwrapped cont))))

<<<<<<< HEAD
(def analyzer
  "Expression analyzer, identical to [[polynomial/analyzer]] except the symbolic
  expressions returned are in factored form."
  (let [symgen (a/monotonic-symbol-generator "-f-")]
=======
(def ^{:doc "Expression analyzer, identical to [[polynomial/analyzer]] except
  the symbolic expressions returned are in factored form."}
  analyzer
  (let [symgen (a/monotonic-symbol-generator 16 "-f-")]
>>>>>>> b942f7c5
    (-> (reify a/ICanonicalize
          (expression-> [_ expr cont v-compare]
            (poly/expression-> expr cont v-compare))
          (->expression [_ p vars]
            (poly->factored-expression p vars))
          (known-operation? [_ o]
            (a/known-operation? poly/analyzer o)))
        (a/make-analyzer symgen))))

(def ^{:arglists '([expr])}
  factor
  "Accepts a single symbolic expression and returns a factored version of that
  expression.

  Differs from [[factor-expression]] in that it can handle any expression, not
  just expressions limited to polynomial operations."
  (a/default-simplifier analyzer))

;; ## Square Root Simplification

(defn- process-sqrt
  "Given an unwrapped symbolic expression of the form `(sqrt x)`, returns a new,
  unsimplified symbolic expression with any even power removed from underneath
  the square root.

  For example:

  ```clojure
  (process-sqrt
    '(sqrt (* x (expt y 2) (expt z 4))))
  ;;=> (* (sqrt x) y (expt z 2))
  ```"
  [expr]
  (let [fact-exp (factor (first (sym/operands expr)))
        expt  (sym/symbolic-operator 'expt)
        *     (sym/symbolic-operator '*)
        sqrt  (sym/symbolic-operator 'sqrt)
        even? (fn [n]
                (and (v/native-integral? n)
                     (even? n)))]
    (loop [factors (if (sym/product? fact-exp)
                     (sym/operands fact-exp)
                     [fact-exp])
           odds  1
           evens 1]
      (if (empty? factors)
        (do (when-not (= evens 1)
              (ul/assume! `(~'non-negative? ~evens)
                          'root-out-squares))
            (* (sqrt odds) evens))
        (let [[f & more] factors]
          (if (sym/expt? f)
            (let [[b e] (sym/operands f)]
              (if-not (even? e)
                (recur more
                       (* f odds)
                       evens)
                (recur more
                       odds
                       (let [power (quot e 2)]
                         (cond (> power 1) (* evens (expt b power))
                               (= power 1) (* evens b)
                               :else evens)))))
            (recur more
                   (* f odds)
                   evens)))))))

(defn root-out-squares
  "Given an unwrapped symbolic expression, returns a new symbolic expression with
  any perfect square (exponent with an even power) removed from underneath any
  `sqrt` that appears in the expression.

  To use [[root-out-squares]] with a wrapped symbolic expression,
  use [[emmy.expression/fmap]]."
  [expr]
  (w/prewalk
   (fn [t]
     (if (sym/sqrt? t)
       (process-sqrt t)
       t))
   expr))<|MERGE_RESOLUTION|>--- conflicted
+++ resolved
@@ -140,17 +140,10 @@
          cont #(poly->factored-expression %1 %2 simplify)]
      (poly/expression-> unwrapped cont))))
 
-<<<<<<< HEAD
 (def analyzer
   "Expression analyzer, identical to [[polynomial/analyzer]] except the symbolic
   expressions returned are in factored form."
-  (let [symgen (a/monotonic-symbol-generator "-f-")]
-=======
-(def ^{:doc "Expression analyzer, identical to [[polynomial/analyzer]] except
-  the symbolic expressions returned are in factored form."}
-  analyzer
   (let [symgen (a/monotonic-symbol-generator 16 "-f-")]
->>>>>>> b942f7c5
     (-> (reify a/ICanonicalize
           (expression-> [_ expr cont v-compare]
             (poly/expression-> expr cont v-compare))
