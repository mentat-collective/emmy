--- conflicted
+++ resolved
@@ -124,7 +124,8 @@
 
 ;; Here's the [[TapeCell]] type with the fields described above.
 
-(declare compare reverse-phase ->Completed)
+(declare compare)
+
 
 (deftype TapeCell [tag id primal in->partial]
   v/IKind
@@ -141,10 +142,7 @@
   ;; This implementation is called if a tape ever makes it out of
   ;; forward-mode-differentiated function. If this happens, a [[TapeCell]]
   ;; should be treated like a scalar, with a 0-valued tangent component.
-  (extract-tangent [this t mode]
-    (cond (= t tag)         (reverse-phase this)
-          (= mode :reverse) (->Completed {})
-          :else             0))
+  (extract-tangent [_ _ _] 0)
 
   ;; A [[TapeCell]] has to respond `false` to all [[emmy.value/numerical?]]
   ;; inquiries; if we didn't do this, then [[emmy.generic/*]] and friends would
@@ -161,9 +159,9 @@
   #?(:cljs (valueOf [_] (.valueOf primal)))
   (toString [_]
     (str "#emmy.tape.TapeCell"
-         {:tag         tag
-          :id          id
-          :primal      primal
+         {:tag tag
+          :id id
+          :primal primal
           :in->partial in->partial}))
 
   #?@(:clj
@@ -339,19 +337,11 @@
 
   If none of `dxs` has an active tag, returns `nil`."
   ([& dxs]
-<<<<<<< HEAD
-   (let [m (into {} (mapcat
-                     (fn [dx]
-                       (when-let [t (tag-of dx)]
-                         {t dx})))
-                 dxs)]
-=======
    (let [xform (map
                 (fn [dx]
                   (when-let [t (tag-of dx)]
                     [t dx])))
          m     (into {} xform dxs)]
->>>>>>> bd47efd9
      (when (seq m)
        (let [tag (apply inner-tag (keys m))]
          [tag (m tag)])))))
