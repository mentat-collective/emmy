#_"SPDX-License-Identifier: GPL-3.0"

^#:nextjournal.clerk
{:toc true
 :visibility :hide-ns}
(ns emmy.differential
  "This namespace contains an implementation of [[Dual]], a type that forms the
  basis for the forward-mode automatic differentiation implementation in emmy.

  See [[emmy.calculus.derivative]] for a fleshed-out derivative
  implementation using [[Dual]]."
  (:refer-clojure :exclude [compare])
  (:require [emmy.function]  ;; for the side effect of making kind: MultiFn -> ::v/function
            [emmy.generic :as g]
            [emmy.util :as u]
            [emmy.value :as v]))

;; ## Differentials, Dual Numbers and Automatic Differentiation
;;
;; This namespace develops an implementation of a type called [[Differential]].
;; A [[Differential]] is a generalization of a type called a ["dual
;; number"](https://en.wikipedia.org/wiki/Dual_number).
;;
;; As we'll discuss, passing these numbers as arguments to some function $f$
;; built out of the [[emmy.generic]] operators allows us to build up the
;; _derivative_ of $f$ in parallel to our evaluation of $f$. Complex programs
;; are built out of simple pieces that we know how to evaluate; we can build up
;; derivatives of entire programs in a similar way by building them out of the
;; derivatives of the smaller pieces of those programs.
;;
;; ### Forward-Mode Automatic Differentiation
;;
;; For many scientific computing applications, it's valuable be able to generate
;; a "derivative" of a function; given some tiny increment in the inputs, what
;; tiny increment will the function produce in the output values?
;;
;; we know how to take derivatives of many of the generic functions exposed by
;; Emmy, like [[+]], [[*]], [[emmy.generic/sin]] and friends. It turns out that
;; we can take the derivatives of large, complicated functions by combining the
;; derivatives of these smaller functions using the [chain
;; rule]((https://en.wikipedia.org/wiki/Automatic_differentiation#The_chain_rule,_forward_and_reverse_accumulation))
;; as a clever bookkeeping device.
;;
;; The technique of evaluating a function and its derivative in parallel is
;; called "forward-mode [Automatic
;; Differentiation](https://en.wikipedia.org/wiki/Automatic_differentiation)".
;; The [Emmy
;; wiki](https://github.com/mentat-collective/emmy/wiki/Automatic-Differentiation)
;; has more information on the history of this technique, and links to the many
;; other implementations you'll find in different languages. See the [cljdocs
;; Automatic Differentiation
;; page](https://cljdoc.org/d/org.mentat/emmy/CURRENT/doc/calculus/automatic-differentiation)
;; for "how do I use this?"-style questions.
;;
;; > NOTE: The other flavor of automatic differentiation (AD) is "reverse-mode
;; > AD". See [[emmy.tape]] for an implementation of this style, coming soon!
;;
;; ### Dual Numbers and AD
;;
;; Our goal is to build up derivatives of complex functions out of the
;; derivatives of small pieces. A [dual
;; number](https://en.wikipedia.org/wiki/Dual_number) is a relatively simple
;; piece of machinery that will help us accomplish this goal.

;; A [dual number](https://en.wikipedia.org/wiki/Dual_number) is a pair of
;; numbers of the form
;;
;; $$a + b \varepsilon$$
;;
;; where $a$ and $b$ are real numbers, and $\varepsilon$ is an abstract thing,
;; with the property that $\varepsilon^2 = 0$.

;; > NOTE: This might remind you of the definition of a complex number of the
;; > form $a + bi$, where $i$ is also a new thing with the property that $i^2 =
;; > -1$. You are very wise! The bigger idea lurking here is the ["generalized
;; > complex
;; > number"](https://people.rit.edu/harkin/research/articles/generalized_complex_numbers.pdf).
;;
;; Why are dual numbers useful (in Emmy)? If you pass $a+b\varepsilon$ in
;; to a function $f$, the result is a dual number $f(a) + Df(a) b \varepsilon$;
;; the result contains both the function evaluation and the derivative
;; evaluation at $a$!

;; To see why, look at what happens when you pass a dual number into the [Taylor
;; series expansion](https://en.wikipedia.org/wiki/Taylor_series) of some
;; arbitrary function $f$. As a reminder, the Taylor series expansion of $f$
;; around some point $a$ is:
;;
;; $$f(x) = f(a)+\frac{Df(a)}{1!}(x-a)+\frac{D^2f(a)}{2!}(x-a)^{2}+\frac{D^3f(a)}{3!}(x-a)^{3}+\cdots$$
;;
;; > NOTE: See this nice overview of [Taylor series
;; > expansion](https://medium.com/@andrew.chamberlain/an-easy-way-to-remember-the-taylor-series-expansion-a7c3f9101063)
;; > by Andrew Chamberlain if you want to understand this idea and why we can
;; > approximate (smooth) functions this way.
;;
;; If you evaluate the expansion of $f(x)$ around $a$ with a dual number
;; argument whose first component is $a$ -- take $x=a+b\varepsilon$, for example
;; -- watch how the expansion simplifies:
;;
;; $$f(a+b\varepsilon) = f(a)+\frac{Df(a)}{1!}(b\varepsilon)+\frac{D^2f(a)}{2!}(b\varepsilon)^2+\cdots$$
;;
;; Since $\varepsilon^2=0$ we can ignore all terms beyond the first two:
;;
;; $$f(a+b\varepsilon) = f(a)+ (Df(a)b)\varepsilon$$
;;
;; > NOTE: See [[emmy.tape/lift-1]] for an implementation of this idea.
;;
;; This justifies our claim above: applying a function to some dual number
;; $a+\varepsilon$ returns a new dual number, where
;;
;; - the first component is $f(a)$, the normal function evaluation
;; - the second component is $Df(a)$, the derivative.
;;
;; If we do this twice, the second component of the returned dual number
;; beautifully recreates the [Chain
;; Rule](https://en.wikipedia.org/wiki/Chain_rule):
;;
;; $$
;; \begin{aligned}
;; g(f(a+\varepsilon)) &= g(f(a) + Df(a)\varepsilon) \\
;; &= g(f(a)) + (Dg(f(a)))(Df(a))\varepsilon
;; \end{aligned}
;; $$
;;
;; ### Terminology Change
;;
;; A "dual number" is a very general idea. Because we're interested in dual
;; numbers as a bookkeeping device for derivatives, we're going to specialize
;; our terminology. From now on, we'll rename $a$ and $b$ to $x$ and $x'$. Given
;; a dual number of the form $x+x'\varepsilon$: we'll refer to:
;;
;; - $x$ as the "primal" part of the dual number
;; - $x'$ as the "tangent" part
;; - $\varepsilon$ as the "tag"
;;
;; > NOTE: "primal" means $x$ is tracking the "primal", or "primary", part of
;; > the computation. "tangent" is a synonym for "derivative". "tag" is going to
;; > make more sense shortly, when we start talking about mixing together
;; > multiple $\varepsilon_1$, $\varepsilon_2$ from different computations.
;;
;; ### Binary Functions
;;
;; What about functions of more than one variable? We can use the same approach
;; by leaning on the [multivariable Taylor series
;; expansion](https://en.wikipedia.org/wiki/Taylor_series#Taylor_series_in_several_variables).
;; Take $f(x, y)$ as a binary example. If we pass dual numbers in to the taylor
;; series expansion of $f$, the $\varepsilon$ multiplication rule will erase all
;; higher-order terms, leaving us with:
;;
;; $$f(x+x'\varepsilon, y+y'\varepsilon) = f(x,y) + \left[\partial_1 f(x,y)x' + \partial_2 f(x,y)y'\right]\varepsilon$$
;;
;; > NOTE: See [[lift-2]] for an implementation of this idea.
;;
;; This expansion generalizes for n-ary functions; every new argument $x_n +
;; x'_n\varepsilon$ contributes $\partial_n f(...)x'_n$ to the result.
;;
;; We can check this with the simple cases of addition, subtraction and
;; multiplication.
;;
;; The real parts of a dual number add commutatively, so we can rearrange the
;; components of a sum to get a new dual number:
;;
;; $$(x+x'\varepsilon)+(y+y'\varepsilon) == (x+y)+(x'+y')\varepsilon$$
;;
;; This matches the [sum
;; rule](https://en.wikipedia.org/wiki/Differentiation_rules#Differentiation_is_linear)
;; of differentiation, since the partials of $x + y$ with respect to either $x$
;; or $y$ both equal 1.
;;
;; Subtraction is almost identical and agrees with the [subtraction
;; rule](https://en.wikipedia.org/wiki/Differentiation_rules#Differentiation_is_linear):
;;
;; $$(x+x'\varepsilon)-(y+y'\varepsilon) == (x-y)+(x'-y')\varepsilon$$
;;
;; Multiplying out the components of two dual numbers again gives us a new dual
;; number, whose tangent component agrees with the [product
;; rule](https://en.wikipedia.org/wiki/Product_rule):
;;
;; $$
;; \begin{aligned}
;; (x+ x'\varepsilon)*(y+y'\epsilon) &= xy+(xy')\varepsilon+(x'y)\varepsilon+(x'y')\epsilon^2 \\
;; &= xy+(xy'+x'y)\varepsilon
;; \end{aligned}
;; $$
;;
;; Stare at these smaller derivations and convince yourself that they agree with
;; the Taylor series expansion method for binary functions.
;;
;; The upshot is that, armed with these techniques, we can implement a
;; higher-order `derivative` function (almost!) as simply as this:

(comment
  (defn derivative [f]
    (fn [x]
      (extract-tangent
       (f (make-dual x 1))))))

;; As long as `f` is built out of functions that know how to apply themselves to
;; dual numbers, this will all Just Work.
;;
;; ### Multiple Variables, Nesting
;;
;; All of the examples above are about first-order derivatives. Taking
;; higher-order derivatives is, in theory, straightforward:

(comment
  (derivative
   (derivative f)))

;; But this guess hits one of many subtle problems with the implementation of
;; forward-mode AD. The double-call to `derivative` will expand out to this:

(comment
  (fn [x]
    (letfn [(inner-d [x]
              (extract-tangent
               (f (make-dual x 1))))]
      (extract-tangent
       (inner-d
        (make-dual x 1))))))

;; the `x` received by `inner-d` will ALREADY be a dual number $x+\varepsilon$!
;; This will cause two immediate problems:
;;
;; - `(make-dual x 1)` will return $(x+\varepsilon)+\varepsilon = x+2\varepsilon$,
;;    which is not what we we want

;; - The `extract-tangent` call inside `inner-d` will return the `Df(x)`
;;   component of the dual number... which, remember, is no longer a dual
;;   number! So the SECOND call to `extract-tangent` have nothing to extract,
;;   and can only sensibly return 0.
;;
;; The problem here is called "perturbation confusion", and is covered in great
;; detail in
;; ["Confusion of Tagged Perturbations in Forward Automatic Differentiation of
;; Higher-Order Functions"](https://arxiv.org/abs/1211.4892), by Manzyuk et
;; al. (2019).
;;
;; The solution is to introduce a new $\varepsilon$ for every level, and allow
;; different $\varepsilon$ instances to multiply without annihilating. Each
;; $\varepsilon$ is called a "tag". [[Differential]] (implemented below) is a
;; generalized dual number that can track many tags at once, allowing nested
;; derivatives like the one described above to work.
;;
;; This implies that `extract-tangent` needs to take a tag, to determine _which_
;; tangent to extract:

(comment
  (defn derivative [f]
    (let [tag (fresh-tag)]
      (fn [x]
        (-> (f (make-dual x 1 tag))
            (extract-tangent tag))))))

;; This is close to the final form you'll find
;; at [[emmy.calculus.derivative/derivative]].
;;
;; ### What Return Values are Allowed?
;;
;; Before we discuss the implementation of dual
;; numbers (called [[Differential]]), [[emmy.tape/lift-1]], [[emmy.tape/lift-2]]
;; and the rest of the machinery that makes this all possible; what sorts of
;; objects is `f` allowed to return?
;;
;; The dual number approach is beautiful because we can bring to bear all sorts
;; of operations in Clojure that never even _see_ dual numbers. For example,
;; `square-and-cube` called with a dual number returns a PAIR of dual numbers:

(comment
  (defn square-and-cube [x]
    (let [x2 (g/square x)
          x3 (g/cube x)]
      [x2 x3])))

;; Vectors don't care what they contain! We want the derivative of
;; `square-and-cube` to also return a vector, whose entries represent the
;; derivative of _that entry_ with respect to the function's input.
;;
;; But this implies that [[extract-tangent]] from the example above needs to
;; know how to handle vectors and other collections; in the case of a vector `v`
;; by returning `(mapv extract-tangent v)`.
;;
;; What about higher-order functions?

(comment
  (defn offset-fn
    "Returns a function that takes a single-argument function `g`, and returns a new
  function like `g` that offsets its input by `offset`."
    [offset]
    (fn [g]
      (fn [x]
        (g (+ x offset))))))

;; `(derivative offset-fn)` here returns a function! Manzyuk et al. 2019 makes
;; the reasonable claim that, if `(f x)` returns a function, then `(derivative
;; f)` should treat `f` as a multi-argument function with its first argument
;; curried.
;;
;; Let's say `f` takes a number `x` and returns a function `g` that maps number
;; => number. `(((derivative f) x) y)` should act just like the partial
;; derivative of the equivalent multi-argument function, with respect to the
;; first argument:
;;
;;```clj
;;(((partial 0) f-flattened) x y)
;;```
;;
;; In other words, `(derivative offset-fn)` should act just like:

(comment
  (derivative
   (fn [offset] (g (+ x offset)))))

;; for some known `g` and `x`, but with the ability to store `(derivative
;; offset-fn)` and call it later with many different `g`.
;;
;; > NOTE: We might accomplish this by composing `extract-tangent` with the
;; > returned function, so that the extraction happens later, when the
;; > function's called... but that will fail. The real implementation is more
;; > subtle! See the [[emmy.calculus.derivative]] namespace for the actual
;; > implementation of [[IPerturbed]] for functions and multimethods.
;;
;; All of this suggests that we need to make [[extract-tangent]] an open
;; function that other folks can extend for other container-like
;; types ([functors](https://en.wikipedia.org/wiki/Functor), specifically).
;;
;; The [[IPerturbed]] protocol accomplishes this, along with two other functions
;; that we'll use later:

(defprotocol IPerturbed
  (perturbed? [this]
    "Returns true if the supplied object has some known non-zero tangent to be
    extracted via [[extract-tangent]], false otherwise. (Return `false` by
    default if you can't detect a perturbation.)")

  (replace-tag [this old-tag new-tag]
    "If `this` is perturbed, Returns a similar object with the perturbation
    modified by replacing any appearance of `old-tag` with `new-tag`. Else,
    return `this`.")

  (extract-tangent [this tag mode]
    "If `this` is perturbed, return the tangent component paired with the
    supplied tag. Else, returns `([[emmy.value/zero-like]] this)`.")

  (extract-id [this id]))

(defrecord Completed [v->partial]
  IPerturbed
  ;; NOTE that it's a problem that `replace-tag` is called on [[Completed]]
  ;; instances now. In a future refactor I want `get` calls out of
  ;; a [[Completed]] map to occur before tag replacement needs to happen.
  (replace-tag [_ old new]
    (Completed.
     (u/map-vals #(replace-tag % old new) v->partial)))

  ;; These should be called; it would be that a [[Completed]] instance has
  ;; escaped from a derivative call. These are meant to be an internal
  ;; implementation detail only.
  (extract-tangent [_ _ _] (assert "Impossible!"))

  (extract-id [_ id]
    (get v->partial id 0))

  ;; This is called on arguments to literal functions to check if a derivative
  ;; needs to be taken. This should never happen with a [[Completed]] instance!
  (perturbed? [_] (assert "Impossible!")))

<<<<<<< HEAD
(defmethod g/zero? [Completed] [_] false)
(defmethod g/one? [Completed] [_] false)
(defmethod g/identity? [Completed] [_] false)

(defn completed? [x]
  (instance? Completed x))

=======
>>>>>>> 0ee0d6db
;; `replace-tag` exists to handle subtle bugs that can arise in the case of
;; functional return values. See the "Amazing Bug" sections
;; in [[emmy.calculus.derivative-test]] for detailed examples on how this
;; might bite you.
;;
;; The default implementations are straightforward, and match the docstrings:

(extend-protocol IPerturbed
  nil
  (perturbed? [_] false)
  (replace-tag [_ _ _] nil)
  (extract-tangent [_ _ mode]
    (if (= mode ::dual)
      0
      (->Completed {})))

  #?(:clj Object :cljs default)
  (perturbed? [_] false)
  (replace-tag [this _ _] this)
  (extract-tangent [this _ mode]
    (if (= mode ::dual)
      (g/zero-like this)
      (->Completed {}))))

;; ## Dual Implementation
;;
;; We now have a template for how to implement `derivative`. What's left? We
;; need a dual number type that we can build and split back out into primal and
;; tangent components, given some tag. We'll call this type a [[Dual]].
;;
;; Since the only use of a tag is to distinguish each unnamed $\varepsilon_n$,
;; we'll assign a new, unique positive integer for each new tag:

(let [next-tag (atom -1)]
  (defn fresh-tag
    "Returns a new, unique tag for use by a perturbation in an automatic
  differentiation pass."
    []
    (swap! next-tag inc)))

;; A [[Dual]] will respond to [[emmy.value/kind]] with `::dual`. Because we
;; want [[Dual]] instances to work in any place that real numbers or
;; symbolic argument work, let's make `::dual` derive from
;; `::emmy.value/scalar`:

(derive ::dual ::v/scalar)

;; Now the actual type.

(declare compare equiv)

(deftype Dual [tag primal tangent]
  IPerturbed
  (perturbed? [_] true)

  (replace-tag [this old new]
    (if (= old tag)
      (Dual. new primal tangent)
      this))

  (extract-tangent [_ t mode]
    (cond (not= mode ::dual) (->Completed {})
          (= t tag)          tangent
          :else              0))

  v/IKind
  (kind [_] ::dual)

  Object
  ;; Comparing [[Dual]] objects using `equals` defaults to [[equiv]], which
  ;; compares instances only using primal components. If you want to compare two
  ;; instances using both primal and tangent components, see [[eq]].
  #?(:clj (equals [a b] (equiv a b)))
  #?(:cljs (valueOf [_] (.valueOf primal)))
  (toString [_]
    (str "#emmy.tape.Dual"
         {:tag     tag
          :primal  primal
          :tangent tangent}))

  #?@(:clj
      ;; This one is slightly subtle. To participate in control flow operations,
      ;; like comparison with both [[Dual]] and non-[[Dual]] numbers, [[Dual]]
      ;; instances should compare using ONLY their primal terms. This means that
      ;; comparison will totally ignore any difference in tangents or tags.
      [Comparable
       (compareTo [a b] (compare a b))]

      :cljs
      [IEquiv
       (-equiv [a b] (equiv a b))

       IComparable
       (-compare [a b]  (compare a b))

       IPrintWithWriter
       (-pr-writer [x writer _]
                   (write-all writer (.toString x)))]))

#?(:clj
   (defmethod print-method Dual
     [^Dual s ^java.io.Writer w]
     (.write w (.toString s))))

(defn dual?
  "Returns true if the supplied object is an instance of [[Dual]], false
  otherwise."
  [dx]
  (instance? Dual dx))

(defn tag
  "If `dx` is an instance of [[Dual]] returns the `tag` component. Else, acts
  as nil."
  [dx]
  (when (dual? dx)
    (.-tag ^Dual dx)))

(defn primal-tangent-pair
  "Returns a pair of the primal and tangent components of the supplied `dx`, with
  respect to the supplied `tag`. See the docs for [[primal]]
  and [[tangent]] for more details.

  [[primal-tangent-pair]] is equivalent to

  `[([[primal]] dx tag) ([[tangent]] dx tag)]`

  but slightly more efficient if you need both."
  ([dx]
   (if (dual? dx)
     [(.-primal ^Dual dx) (.-tangent ^Dual dx)]
     [dx 0]))
  ([dx t]
   (if (and (dual? dx) (= t (tag dx)))
     [(.-primal ^Dual dx) (.-tangent ^Dual dx)]
     [dx 0])))

(defn primal
  "If `dx` is an instance of [[Dual]] returns the `primal` component. Else, acts
  as identity.

  If the optional `tag` is supplied, [[primal-part]] acts as identity
  for [[Dual]] instances with a non-matching tag."
  ([dx]
   (-> (primal-tangent-pair dx)
       (nth 0)))
  ([dx tag]
   (-> (primal-tangent-pair dx tag)
       (nth 0))))

(defn tangent
  "If `dx` is an instance of [[Dual]] returns the `tangent` component. Else, returns 0.

  If the optional `tag` is supplied, [[primal-part]] returns 0 for [[Dual]]
  instances with a non-matching tag."
  ([dx]
   (-> (primal-tangent-pair dx)
       (nth 1)))
  ([dx tag]
   (-> (primal-tangent-pair dx tag)
       (nth 1))))

;; ## Constructor

(defn bundle-element
  "Returns a new [[Dual]] object with the supplied `primal` and `tangent`
  components, and the supplied internal `tag` that this [[Dual]] will
  carry around to prevent perturbation confusion.

  If the `tangent` component is `0`, acts as identity on `primal`. `tangent`
  defaults to 1.

  `tag` defaults to a side-effecting call to [[fresh-tag]]; you can retrieve
  this unknown tag by calling [[tag]] on the returned [[Dual]]."
  ([primal]
   (bundle-element primal 1 (fresh-tag)))
  ([primal tag]
   (bundle-element primal 1 tag))
  ([primal tangent tag]
   {:pre [(v/scalar? primal)]}
   (if (g/zero? tangent)
     primal
     (->Dual tag primal tangent))))

;; ## Tag API
;;
;; These first two functions create a way to globally declare, via a dynamic
;; binding, the stack of tags that are currently in play. If three nested
;; derivatives are being taken, [[*active-tags*]] will contain three entries
;; from a perspective inside the function at the deepest level.
;;
;; The [[IPerturbed]] implementation for functions uses this information to
;; determine whether or not to use [[replace-tag]] to protect its tag from
;; perturbation confusion. If some higher level is not trying to extract the
;; same tag, there's no need.

(def ^:dynamic *active-tags* ())

(defn with-active-tag
  "Like `apply`, but conj-es `tag` onto the dynamic variable [[*active-tags*]]
  inside the scope of `f`.

  Returns the result of applying `f` to `args`."
  [tag f args]
  (binding [*active-tags* (cons tag *active-tags*)]
    (apply f args)))

(defn tag-active?
  "Returns true if `tag` is an element of [[*active-tags*]] (and therefore pending
  for extraction by some nested derivative), false otherwise."
  [tag]
  (boolean
   (some #{tag} *active-tags*)))

;; ## Comparison, Control Flow
;;
;; Functions like `=`, `<` and friends don't have derivatives; instead, they're
;; used for control flow inside of Clojure functions. To play nicely with these
;; functions, the [[Dual]] API exposes a number of methods for comparing
;; numbers on ONLY their finite parts.
;;
;; Why? If `x` is a [[Dual]] instance, `(< x 10)` needs to return true whenever
;; a non-[[Dual]] `x` would return true. To make this work, these operations
;; look only at the [[primal]].
;;
;; HOWEVER! [[g/one?]] and [[g/zero?]] are examples of Emmy functions that
;; are used to skip operations that we _want_ to happen, like multiplication.
;;
;; `(g/* x y)` will return `y` if `(g/one? x)` is true... but to propagate the
;; derivative through we need this multiplication to occur. The compromise is:
;;
;; - [[g/zero?]], [[g/one?]] and [[g/identity?]] return true only when
;;  [[tangent]] is zero and the [[primal]] is either [[g/one?]] or [[g/zero?]]
;;   respectively
;; - [[eq]] and [[compare-full]] similarly looks at [[primal]] and [[tangent]]
;;   in the [[Dual]] supplied to both sides
;;
;; while:
;;
;; - [[equiv]] and [[compare]] only examine the [[primal]] of either side.

(defn ^:no-doc one?
  "Returns true if the supplied instance has a [[primal]] part that responds true
  to [[emmy.value/one?]], and zero coefficients on its tangent component; false
  otherwise.

  NOTE: This means that [[one?]] will not do what you expect as a conditional
  inside some function. If you want to branch inside some function you're taking
  the derivative of, prefer `(= 1 dx)`. This will only look at
  the [[primal]] and ignore the value of the [[tangent]]."
  [dx]
  (let [[p t] (primal-tangent-pair dx)]
    (and (g/one? p)
         (g/zero? t))))

(defn ^:no-doc identity?
  "Returns true if the supplied instance has a [[primal]] that responds true
  to [[emmy.value/identity?]], and a zero [[tangent]], false otherwise.

  NOTE: This means that [[identity?]] will not do what you expect as a
  conditional inside some function. If you want to branch inside some function
  you're taking the derivative of, prefer `(= <identity element> dx)`. This will
  only look at the [[primal]] and ignore the value of the [[tangent]]."
  [dx]
  (let [[p t] (primal-tangent-pair dx)]
    (and (g/identity? p)
         (g/zero? t))))

(defn eq
  "For non-differentials, this is identical to [[emmy.value/=]].
  For [[Dual]] instances, equality acts on tangent components too.

  If you want to ignore the tangent components, use [[equiv]]."
  ([_] true)
  ([a b]
   (v/= (primal-tangent-pair a)
        (primal-tangent-pair b)))
  ([a b & more]
   (if (eq a b)
     (if (next more)
       (recur b (first more) (next more))
       (eq b (first more)))
     false)))

(defn compare-full
  "Comparator that compares [[Dual]] instances with each other or
  non-differentials using all tangent terms each instance. Matches the response
  of [[eq]].

  Acts as [[emmy.value/compare]] for non-differentials."
  [a b]
  (v/compare
   (primal-tangent-pair a)
   (primal-tangent-pair b)))

(defn equiv
  "Returns true if all of the supplied objects have equal [[primal]]s, false
  otherwise.

  Use [[equiv]] if you want to compare scalars with
  [[Dual]]s and ignore the tangent. If you _do_ want to take the tangent into
  account, prefer [[eq]]."
  ([_] true)
  ([a b]
   (v/= (primal a)
        (primal b)))
  ([a b & more]
   (if (equiv a b)
     (if (next more)
       (recur b (first more) (next more))
       (equiv b (first more)))
     false)))

(defn compare
  "Comparator that compares [[Dual]] instances with each other or
  non-differentials using only the [[primal]] of each instance. Matches the
  response of [[equiv]].

  Acts as [[emmy.value/compare]] for non-differentials."
  [a b]
  (v/compare
   (primal a)
   (primal b)))

;; ## Chain Rule and Lifted Functions
;;
;; For the rest of the story, please see the implementations
;; of [[emmy.tape/lift-1]] and [[emmy.tape/lift-2]]. These functions "lift", or
;; augment, unary or binary functions with the ability to handle [[Dual]]
;; instances in addition to whatever other types they previously supported.
;;
;; The [[dual?]] branches inside these functions are implementations of the
;; single and multivariable Taylor series expansion methods discussed at the
;; beginning of the namespace.

;; ## Generic Method Installation
;;
;; These generic methods don't need to be lifted, so live here alongside
;; the [[Dual]] type definition.

(defmethod g/zero-like [::dual] [_] 0)
(defmethod g/one-like [::dual] [_] 1)
(defmethod g/identity-like [::dual] [_] 1)
(defmethod g/freeze [::dual] [d]
  `[~'Dual
    ~(tag d)
    ~(g/freeze (primal d))
    ~(g/freeze (tangent d))])

(defmethod g/simplify [::dual] [^Dual d]
  (Dual. (.-tag d)
         (g/simplify (.-primal d))
         (g/simplify (.-tangent d))))<|MERGE_RESOLUTION|>--- conflicted
+++ resolved
@@ -365,16 +365,10 @@
   ;; needs to be taken. This should never happen with a [[Completed]] instance!
   (perturbed? [_] (assert "Impossible!")))
 
-<<<<<<< HEAD
 (defmethod g/zero? [Completed] [_] false)
 (defmethod g/one? [Completed] [_] false)
 (defmethod g/identity? [Completed] [_] false)
 
-(defn completed? [x]
-  (instance? Completed x))
-
-=======
->>>>>>> 0ee0d6db
 ;; `replace-tag` exists to handle subtle bugs that can arise in the case of
 ;; functional return values. See the "Amazing Bug" sections
 ;; in [[emmy.calculus.derivative-test]] for detailed examples on how this
