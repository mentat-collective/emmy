(ns math.poly
  (:refer-clojure :rename {zero? core-zero?})
  (:require [clojure.set :as set]
            [math.expression :as x]
            [math.generic :as g]
            ))

;; Hmm. I sort of think this should become a deftype. Doing so might help
;; the arithmetic become genericized in the event that were ever useful.

(declare operator-table operators-known)

(defrecord Poly [^long arity ^clojure.lang.PersistentTreeMap oc])

;; ultimately this should be more sensitive, and allow the use of
;; generic types. Might be nice to have a ring-of-coefficients type
;; too, but it's not obvious at this point that this would fly with
;; the architecture of this system

(def ^:private base? number?)

(defn- make-with-arity [a & oc-pairs]
  (let [ocs (into (sorted-map) (filter (fn [[o c]] (not (g/zero? c))) oc-pairs))]
    (cond (empty? ocs) 0
          (and (= (count ocs) 1) (= (first (first ocs)) 0)) (second (first ocs))
          :else (Poly. a ocs))))

(defn- make-sparse
  "Create a polynomial specifying the terms in sparse form: supplying
  pairs of [order, coefficient]. For example, x^2 - 1 can be
  constructed by (make-sparse [2 1] [0 -1]). The order of the pairs
  doesn't matter."
  [& oc-pairs]
  (apply make-with-arity 1 oc-pairs))

(defn make
  "Create a polynomial specifying the terms in dense form, supplying
  the coefficients of the terms starting with the constant term and
  proceeding as far as needed. For example, x^2 - 1 can be constructed
  by (make -1 0 1). The order of the coefficients corresponds to the
  order of the terms, and zeros must be filled in to get to higher
  powers."
  [& coefs]
  (apply make-sparse (map vector (iterate inc 0) coefs)))

;; should we rely on the constructors and manipulators never to allow
;; a zero coefficient into the list, or should we change degree to
;; scan for nonzero coefficients? In the normal case, there would be
;; none, but in corner cases it would still be robust.

(defn make-identity
  "Produce the identity polynomial of the given arity."
  [arity]
  (make-with-arity arity [1 1]))

(def ^:private poly-identity
  "The univariate identity polynomial p(x) = x"
  (make-identity 1))

(defn- poly-extend
  "Interpolates a variable at position n in polynomial p."
  [n p]
  nil)

(defn degree [p]
  (cond (g/zero? p) -1
        (base? p) 0
        :else (first (first (rseq (.oc p))))))

;; ARITY

(defn- arity [p]
  (if (base? p)
    0
    ;;(-> p meta :arity))
    ;; XXX: as we hesitate between the FPF apd PCF forms, arity is not
    ;; really well defined XXX
    (.arity p)))

(defn- check-same-arity [p q]
  (let [ap (arity p)
        aq (arity q)]
    (cond (base? p) aq
          (base? q) ap
          (= ap aq) ap
          :else (throw (IllegalArgumentException. "mismatched polynomial arity")))))

(defn- normalize-with-arity [a p]
  (if (base? p) p
      (let [fp (->> p (filter #(not (g/zero? (second %)))) (into (sorted-map)))]
        (if-let [[order coef] (first fp)]
         (if (and (= (count p) 1) (= order 0)) coef
             (Poly. a fp))
         0))))

(defn- poly-map [f p]
  (normalize-with-arity (.arity p) (into (sorted-map) (map #(vector (first %) (f (second %))) (.oc p)))))

(defn- poly-merge [f p q]
  (loop [P (.oc p)
         Q (.oc q)
         R (sorted-map)]
    (cond
     (empty? P) (into R Q)
     (empty? Q) (into R P)
     :else (let [[op cp] (first P)
                 [oq cq] (first Q)]
             (cond
              (= op oq) (let [v (f cp cq)]
                          (recur (rest P) (rest Q)
                                 (if (not (g/zero? v))
                                   (assoc R op v)
                                   R)))
              (< op oq) (recur (rest P) Q (assoc R op (f cp)))
              :else (recur P (rest Q) (assoc R oq (f cq))))))))

;; (define (poly/make-vars arity)
;;   (if (fix:= arity 0)
;;     '()
;;     (let lp1 ((n 1) (l (list poly/identity)))
;;          (if (fix:= n arity)
;;            l
;;            (lp1 (fix:+ n 1)
;;                 (cons (poly/make-identity (fix:+ n 1))
;;                       (map (lambda (c)
;;                                    (poly/extend 0 c))
;;                            l)))))))

(defn make-vars [arity]
  (if (= arity 0) ()
      (loop [n 1 l (list poly-identity)]
        (if (= n arity) l
            (recur (inc n)
                   (cons (make-identity (inc n))
                         (map (fn [c] (poly-extend 0 c)) l)))))))

(def ^:private negate (partial poly-map g/negate))

(defn- add-constant [poly c]
  (if (base? poly) (g/+ poly c)
      (normalize-with-arity (.arity poly)
                            ;; there's XXX probably some kind of update form that would work here.
                            (assoc (.oc poly) 0 (g/+ (get (.oc poly) 0 0) c)))))

(defn add [p q]
  (cond (and (base? p) (base? q)) (g/+ p q)
        (g/zero? p) q
        (g/zero? q) p
        (base? p) (add-constant q p)
        (base? q) (add-constant p q)
        :else (let [a (check-same-arity p q)
                    sum (poly-merge g/+ p q)]
                (normalize-with-arity a sum))))

(defn- add-denormal
  "Add-denormal adds the (order, coefficient) pair to the polynomial p,
  expecting that p is currently in sparse form (i.e., not a primitive number)
  and without normalizing the result (e.g., to see if the polynomial has
  become constant or a term has dropped out). Useful in intermediate steps
  of polynomial computations."
<<<<<<< HEAD
  [p [o c]]
  (assoc p o (+ (get p o 0) c)))
=======
  [ocs [o c]]
  (assoc ocs o (g/+ (get ocs o 0) c)))
>>>>>>> d788db91

(defn sub [p q]
  (cond (and (base? p) (base? q)) (g/- p q)
        (g/zero? p) (g/negate q)
        (g/zero? q) p
        (base? p) (add-constant (negate q) p)
        (base? q) (add-constant p q)
        :else (let [a (check-same-arity p q)
                    diff (poly-merge g/- p q)]
                (normalize-with-arity a diff))))

(defn mul [p q]
  (cond (and (base? p) (base? q)) (g/* p q)
        (g/zero? p) 0
        (g/zero? q) 0
        (g/one? p) q
        (g/one? q) p
        (base? p) (poly-map #(g/* p %) q)
        (base? q) (poly-map #(g/* % q) p)
        :else (let [a (check-same-arity p q)]
                (normalize-with-arity a (reduce add-denormal (sorted-map)
<<<<<<< HEAD
                                                (for [[op cp] p [oq cq] q]
                                                  [(+ op oq) (g/* cp cq)]))))))
=======
                                                (for [[op cp] (.oc p) [oq cq] (.oc q)]
                                                  [(g/+ op oq) (g/* cp cq)]))))))
>>>>>>> d788db91

(defn- square [p]
  (mul p p))

(defn expt [p n]
  (cond (base? p) (g/expt p n)
        (or
         (not (integer? n))
         (< n 0)) (throw (IllegalArgumentException. (str "can't raise poly to " n)))
        (g/one? p) p
        (g/zero? p) (if (core-zero? n)
                    (throw (IllegalArgumentException. "poly 0^0"))
                    p)
        (core-zero? n) 1
        :else (loop [x p c n a 1]
                (if (core-zero? c) a
                    (if (even? c)
                      (recur (square x) (quot c 2) a)
                      (recur x (dec c) (mul x a)))))))

(defn expression->
  [expr cont]
  (let [expression-vars (set/difference (x/variables-in expr) operators-known)
        new-bindings (into {} (map vector
                                   expression-vars
                                   (make-vars (count expression-vars))))
        environment (into operator-table new-bindings)]
    (cont (x/walk-expression environment expr) expression-vars)))

(def ^:private operator-table
  {'math.generic/+ add
   'math.generic/- sub
   'math.generic/* mul
   'math.generic/negate negate
   'math.generic/expt expt
   'math.generic/square square
   ;g/gcd gcd
   })

(def ^:private operators-known (into #{} (keys operator-table)))<|MERGE_RESOLUTION|>--- conflicted
+++ resolved
@@ -158,13 +158,8 @@
   and without normalizing the result (e.g., to see if the polynomial has
   become constant or a term has dropped out). Useful in intermediate steps
   of polynomial computations."
-<<<<<<< HEAD
-  [p [o c]]
-  (assoc p o (+ (get p o 0) c)))
-=======
   [ocs [o c]]
   (assoc ocs o (g/+ (get ocs o 0) c)))
->>>>>>> d788db91
 
 (defn sub [p q]
   (cond (and (base? p) (base? q)) (g/- p q)
@@ -186,13 +181,8 @@
         (base? q) (poly-map #(g/* % q) p)
         :else (let [a (check-same-arity p q)]
                 (normalize-with-arity a (reduce add-denormal (sorted-map)
-<<<<<<< HEAD
-                                                (for [[op cp] p [oq cq] q]
-                                                  [(+ op oq) (g/* cp cq)]))))))
-=======
                                                 (for [[op cp] (.oc p) [oq cq] (.oc q)]
                                                   [(g/+ op oq) (g/* cp cq)]))))))
->>>>>>> d788db91
 
 (defn- square [p]
   (mul p p))
