--- conflicted
+++ resolved
@@ -25,14 +25,9 @@
   :url "http://github.com/littleredcomputer/sicmutils"
   :license {:name "GPLv3"
             :url "http://www.opensource.org/licenses/GPL-3.0"}
-<<<<<<< HEAD
-  :dependencies [[org.clojure/clojure "1.10.1"]
-                 [org.clojure/tools.logging "1.1.0"]
-=======
   :dependencies [[org.clojure/clojure "1.10.1" :scope "provided"]
                  [org.clojure/clojurescript "1.10.764" :scope "provided"]
-                 [org.clojure/tools.logging "0.4.0"]
->>>>>>> 11267203
+                 [org.clojure/tools.logging "1.1.0"]
                  [hiccup "1.0.5"]
                  [com.google.guava/guava "23.0"]
                  [org.clojure/core.match "1.0.0"]
@@ -49,27 +44,20 @@
                    :benchmark :benchmark}
   :profiles {:uberjar {:aot :all}
              :travis {:jvm-opts ["-Xmx512M"]}
-<<<<<<< HEAD
-             :dev {:dependencies [[org.clojure/test.check "1.0.0"]
-                                  [criterium "0.4.5"]]}
-             :test {:jvm-opts ["-Xmx512m"]
-                    :dependencies [[org.clojure/test.check "1.0.0"]
-                                   [criterium "0.4.5"]]}}
-  :deploy-repositories [["clojars" {:sign-releases false}]])
-=======
              :dev {:plugins [~cljsbuild
                              [lein-doo "0.1.11"]]
                    :repl-options {:nrepl-middleware
                                   [cider.piggieback/wrap-cljs-repl]}
-                   :dependencies [[org.clojure/test.check "0.9.0"]
-                                  [criterium "0.4.4"]
+                   :dependencies [[org.clojure/test.check "1.0.0"]
+                                  [criterium "0.4.5"]
                                   [cider/piggieback "0.5.0"]
                                   [lein-doo "0.1.11"]]}
              :test {:jvm-opts ["-Xmx512m"]
-                    :dependencies [[org.clojure/test.check "0.9.0"]
-                                   [criterium "0.4.4"]]}}
+                    :dependencies [[org.clojure/test.check "1.0.0"]
+                                   [criterium "0.4.5"]]}}
   :aliases {"test-cljs"
             ["doo" "node" "main" "once"]}
+  :deploy-repositories [["clojars" {:sign-releases false}]]
   :cljsbuild {:builds
               {:main
                {:source-paths ["src" "test"]
@@ -79,5 +67,4 @@
                  :parallel-build true
                  :target :nodejs
                  :output-dir "target/main"
-                 :output-to "target/main.js"}}}})
->>>>>>> 11267203
+                 :output-to "target/main.js"}}}})