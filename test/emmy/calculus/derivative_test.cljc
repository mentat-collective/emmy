#_"SPDX-License-Identifier: GPL-3.0"

(ns emmy.calculus.derivative-test
  (:refer-clojure :exclude [+ - * / partial])
  (:require [clojure.test :refer [is deftest testing use-fixtures]]
            [emmy.abstract.function :as af]
            [emmy.abstract.number :refer [literal-number]]
            [emmy.calculus.derivative :as d :refer [D partial]]
            [emmy.complex :as c]
            [emmy.differential :as sd]
            [emmy.expression :as x]
            [emmy.function :as f]
            [emmy.generic :as g :refer [acos asin atan cos sin tan
                                        cot sec csc
                                        log exp expt + - * /]]
            [emmy.matrix :as matrix]
            [emmy.mechanics.hamilton :as h]
            [emmy.operator :as o]
            [emmy.series :as series]
            [emmy.simplify :refer [hermetic-simplify-fixture]]
            [emmy.structure :as s]
            [emmy.tape :as tape]
            [emmy.util :as u]
            [emmy.value :as v]
            [same.core :refer [ish? with-comparator]]))

(use-fixtures :each hermetic-simplify-fixture)

(def simplify
  (comp g/freeze g/simplify))

(deftest fn-iperturbed-tests
  (testing "tag-active? responds appropriately"
    (let [tag 0
          f   (fn [x] (fn [g] (g x)))
          Df  (-> (f (sd/bundle-element 'x 1 tag))
                  (sd/extract-tangent tag ::sd/dual))]
      (is (not (sd/tag-active? tag))
          "Outside the context of a derivative, the tag is not marked as
          active.")

      (is (= '(* 3 (expt x 2))
             (simplify
              (Df (fn [x]
                    (is (sd/tag-active? tag)
                        "Df is a function looking to extract `tag`, so inside a
                        call to Df the `tag` IS active.")
                    (g/cube x)))))))))

(deftest basic-D-tests
  (is (= 0 ((D (fn [] 100))))
      "D of no-arg returns zero")

  (testing "D of linear returns slope"
    (is (= 2 ((D #(* 2 %)) 1)))
    (is (= 2 ((D #(* 2 %)) 'w))))

  (testing "square, cube"
    (is (= (* 2 'z) ((D g/square) 'z)))
    (is (= (* 3 (g/expt 'z 2)) ((D g/cube) 'z)))
    (is (= (* 3 (g/expt 'y 2))
           ((D #(g/expt % 3)) 'y))))

  (is (= (/ 1 (g/expt (cos 'x) 2))
         ((D tan) 'x)))

  (testing "D of a fn returning a structure returns the componentwise
            derivative"
    (is (= (s/up 2 (+ 't 't))
           ((D #(s/up (* 2 %) (* % %))) 't)))

    (is (= (s/up (- (sin 't)) (cos 't))
           ((D #(s/up (cos %) (sin %))) 't))))

  (testing "trig derivatives"
    (is (= '(/ 1 (sqrt (+ (* -1 (expt x 2)) 1)))
           (simplify ((D asin) 'x))))

    (is (= '(/ -1 (sqrt (+ (* -1 (expt x 2)) 1)))
           (simplify ((D acos) 'x)))))

  (testing "log"
    (is (= '(/ 1 x)
           (simplify ((D log) 'x)))))

  (testing "chain rule"
    (is (= (* (cos (* 2 'u)) 2)
           ((D #(sin (* 2 %))) 'u)))

    (let [s g/sqrt
          u (fn [t] (g/expt (- (* 3 (s t)) 1) (/ 2 3)))
          y (fn [t] (/ (+ (u t) 2) (- (u t) 1)))]
      (is (ish? (/ -1 18)
                ((D y) 9)))))

  (testing "structural-functions"
    (is (= '(up (cos t) (* -1 (sin t)))
           (simplify ((D (s/up sin cos)) 't)))))

  (testing "structure / x works"
    (letfn [(f [x]
              (g// (s/up 1 2 3) x))]
      (is (= '(up (/ -1 (expt x 2))
                  (/ -2 (expt x 2))
                  (/ -3 (expt x 2)))
             (simplify
              ((D f) 'x))))))

  (let [f (fn [a b c d e] [d e c b a])
        M ((D f) 'a 'b 'c 'd 'e)]
    (is (= (s/up 4 5 3 2 1)
           (g/* M [1 2 3 4 5]))
        "the Jacobian of a permutation is the permutation matrix of that
        permutation")))

(deftest derivative-return-tests
  (testing "Series, PowerSeries"
    (let [series-D ((D series/exp-series) 'x)]
      (is (series/series? series-D)
          "we get a proper series back out")

      (is (not (series/power-series? series-D))
          "the result is NOT a power series! It's already been applied.")

      (is (= '(1 x (* (/ 1 2) (expt x 2)) (* (/ 1 6) (expt x 3)))
             (simplify (take 4 series-D))))

      (is (series/power-series? (D series/exp-series))
          "Derivative of a [[series/PowerSeries]] returns a
        new [[series/PowerSeries]].")

      (is (= (take 10 series/exp-series)
             (take 10 (D series/exp-series)))
          "derivative of exp matches (and you can get it via the `D`
        operator!)")))

  (testing "Clojure Maps"
    (letfn [(f [x]
              {:x x
               :square (g/square x)
               :cube   (g/cube x)})]
      (is (= {:x 1
              :square '(* 2 x)
              :cube '(* 3 (expt x 2))}
             (simplify ((D f) 'x)))
          "derivative of a fn returning a map returns the derivative for each
          value"))

    (letfn [(f [x]
              {:type ::my-custom-type
               :square (g/square x)
               :cube   (g/cube x)})]
      (is (thrown? #?(:clj UnsupportedOperationException :cljs js/Error)
                   ((D f) 'x))
          "If the function returns a map with a `:type` key, the system will NOT
          attempt to recurse into the values, and will instead error. (If you
          want to take derivatives of some object represented with a map, either
          use a `defrecord` or `deftype` or file an issue to discuss!.)")))

  (testing "Operator"
    (letfn [(f [x]
              (o/make-operator (g/* x g/sin) 'D-op))]
      (is (o/operator? ((D f) 'x))
          "if f returns an operator, (D f) does too.")
      (is (= '(sin y)
             (g/freeze
              (((D f) 'x) 'y)))
          "derivative pushes into the operator's fn.."))))

(deftest partial-diff-test
  (testing "partial derivative simplification rules"
    (let [f (af/literal-function 'f '(-> (UP Real Real) Real))]
      (is (= '(((* (expt (partial 0) 2) (partial 1)) f) (up x y))
             (simplify
              (((partial 0)
                ((partial 1)
                 ((partial 0) f))) (s/up 'x 'y))))
          "partials are collected, sorted and exponentiated")))

  (testing "partial derivatives"
    (let [f (fn [x y] (+ (* 'a x x) (* 'b x y) (* 'c y y)))]
      (is (= '(+ (* 4 a) (* 3 b)) (simplify (((partial 0) f) 2 3))))
      (is (= '(+ (* 2 b) (* 6 c)) (simplify (((partial 1) f) 2 3))))
      (is (= '(+ (* 2 a x) (* b y)) (simplify (((partial 0) f) 'x 'y))))
      (is (= '(+ (* b x) (* 2 c y)) (simplify (((partial 1) f) 'x 'y))))
      ;; matrix of 2nd partials
      (is (= '[[(* 2 a) b]
               [b (* 2 c)]]
             (for [i (range 2)]
               (for [j (range 2)]
                 (simplify
                  (((* (partial i) (partial j)) f) 'x 'y)))))
          "generate matrix of second partials through operator *")

      (is (= '[[(* 2 a) b]
               [b (* 2 c)]]
             (for [i (range 2)]
               (for [j (range 2)]
                 (simplify
                  (((f/compose (partial i) (partial j)) f) 'x 'y)))))
          "matrix of second partials through explicit operator composition"))

    (let [F (fn [a b]
              (fn [[x y]]
                (s/up (* a x) (* b y))))]
      (is (= (s/up 'x 'y)
             ((F 1 1) (s/up 'x 'y))))

      (is (= (s/up (* 2 'x) (* 3 'y))
             ((F 2 3) (s/up 'x 'y))))

      (is (= (s/up 'x 0)
             ((((partial 0) F) 1 1) (s/up 'x 'y))))

      (is (= (s/up 0 'y)
             ((((partial 1) F) 1 1) (s/up 'x 'y))))

      (is (= (s/down (s/up 'x 0) (s/up 0 'y))
             (((D F) 1 1) (s/up 'x 'y)))))))

(defn- δ [η]
  (fn [f]
    ;; Define g(ε) as in Eq. 1.22; then δ_η f[q] = Dg(0)
    (fn [q]
      (let [g (fn [ε]
                (f (+ q (* ε η))))]
        ((D g) 0)))))

(deftest delta-eta-tests
  (af/with-literal-functions [η q f g]
    (let [I (fn [q] q)
          F (fn [q] (fn [t] (f (q t))))
          G (fn [q] (fn [t] (g (q t))))
          q+εη (+ q (* 'ε η))
          g (fn [ε] (+ q (* ε η)))
          δη (δ η)
          δηI (δη I)
          δηIq (δηI q)
          δηFq ((δη F) q)
          φ (fn [f] (fn [q] (fn [t] ((af/literal-function 'φ) ((f q) t)))))]
      (is (= '((D f) t) (simplify ((D f) 't))))
      (is (= '(+ (* ε (η t)) (q t)) (simplify (q+εη 't))))
      (is (= '(+ (* ε (η t)) (q t)) (simplify ((g 'ε) 't))))
      (is (= '(η a) (simplify (((D g) 'dt) 'a))))
      (is (= '(η t) (simplify (δηIq 't))))
      (is (= '(f (q t)) (simplify ((F q) 't))))
      (is (= '(* (η t) ((D f) (q t))) (simplify (δηFq 't))))

      (testing "sum rule for variation: δ(F+G) = δF + δG"
        (is (= '(+ (* (η t) ((D f) (q t)))
                   (* (η t) ((D g) (q t))))
               (simplify (((δη (+ F G)) q) 't)))))

      (testing "scalar product rule for variation: δ(cF) = cδF"
        (is (= '(* c (η t) ((D f) (q t))) (simplify (((δη (* 'c F)) q) 't)))))

      (testing "product rule for variation: δ(FG) = δF G + F δG"
        (is (= (simplify (+ (* (((δη F) q) 't) ((G q) 't))
                            (* ((F q) 't) (((δη G) q) 't))))
               (simplify (((δη (* F G)) q) 't)))))

      (testing "path-independent chain rule for variation"
        (is (= '(φ (f (q t)))
               (simplify (((φ F) q) 't))))
        (is (= '(* (η t) ((D f) (q t)) ((D φ) (f (q t))))
               (simplify (((δη (φ F)) q) 't))))))))

(deftest exponentiation-and-composition
  (let [ff (fn [x y z]
             (+ (* x x y)
                (* y y z)
                (* z z x)))]
    (is (= '(down
             (down (* 2 y) (* 2 x) (* 2 z))
             (down (* 2 x) (* 2 z) (* 2 y))
             (down (* 2 z) (* 2 y) (* 2 x)))
           (simplify (((g/expt D 2) ff) 'x 'y 'z)))
        "second derivative via nesting of D")

    (is (= (((* D D) ff) 'x 'y 'z)
           (((g/expt D 2) ff) 'x 'y 'z))
        "expt matches * behavior")

    (testing "D is an operator, so expt == compose"
      (is (= (((f/compose D D) ff) 'x 'y 'z)
             (((g/expt D 2) ff) 'x 'y 'z)))

      (is (= (((* D D D) ff) 'x 'y 'z)
             (((g/expt D 3) ff) 'x 'y 'z)))

      (is (= (((f/compose D D D) ff) 'x 'y 'z)
             (((g/expt D 3) ff) 'x 'y 'z)))))

  (testing "issue #9 regression. These check that composition and exponentiation
  work properly on various function arities."
    (let [g (fn [z] (* z z z z))]
      (is (= '(expt t 4) (simplify (g 't))))
      (is (= '(* 4 (expt t 3)) (simplify ((D g) 't))))
      (is (= '(* 12 (expt t 2)) (simplify ((D (D g)) 't))))

      (testing "expt matches explicit compose"
        (is (= '(* 24 t) (simplify ((D (D (D g))) 't))))
        (is (= '(* 24 z) (simplify (((g/expt D 3) g) 'z))))))

    (testing "another test of explicit composition vs expt, *"
      (let [f4 (fn [x]
                 (+ (* x x x)
                    (* x x x)))]
        (is (= '(* 2 (expt s 3)) (simplify (f4 's))))
        (is (= '(* 6 (expt s 2)) (simplify ((D f4) 's))))
        (is (= '(* 12 s) (simplify ((D (D f4)) 's))))
        (is (= 12 (simplify ((D (D (D f4))) 's))))

        (testing "*, compose, expt match"
          (is (= 12 (simplify (((* D D D) f4) 's))))
          (is (= 12 (simplify (((f/compose D D D) f4) 's))))
          (is (= 12 (simplify (((g/expt D 3) f4) 's)))))))

    (let [fff (fn [x y z]
                (+ (* x x y)
                   (* y y y z)
                   (* z z z z x)))]
      (testing "identity, first, second, third multivariate derivatives via expt"
        (is (= '(+ (* x (expt z 4))
                   (* (expt y 3) z)
                   (* (expt x 2) y))
               (simplify
                (((g/expt D 0) fff) 'x 'y 'z))))

        (is (= '(down
                 (+ (expt z 4) (* 2 x y))
                 (+ (* 3 (expt y 2) z) (expt x 2))
                 (+ (* 4 x (expt z 3)) (expt y 3)))
               (simplify
                (((g/expt D 1) fff) 'x 'y 'z))))

        (is (= '(down
                 (down (* 2 y) (* 2 x) (* 4 (expt z 3)))
                 (down (* 2 x) (* 6 y z) (* 3 (expt y 2)))
                 (down (* 4 (expt z 3))
                       (* 3 (expt y 2))
                       (* 12 x (expt z 2))))
               (simplify
                (((g/expt D 2) fff) 'x 'y 'z))))

        (is (= '(down
                 (down (down 0 2 0) (down 2 0 0) (down 0 0 (* 12 (expt z 2))))
                 (down (down 2 0 0) (down 0 (* 6 z) (* 6 y)) (down 0 (* 6 y) 0))
                 (down
                  (down 0 0 (* 12 (expt z 2)))
                  (down 0 (* 6 y) 0)
                  (down (* 12 (expt z 2)) 0 (* 24 x z))))
               (simplify (((g/expt D 3) fff) 'x 'y 'z))))))

    (testing "derivative of constant == 0 whatever the arity."
      (is (= 0 ((D (fn [_x] 0)) 'x)))
      (is (= 0 ((D (fn [& _xs] 0)) 'x))))))

(deftest literal-function-tests
  (af/with-literal-functions [f [g [0 0] 0]]
    (testing "R -> R"
      (is (= '((D f) x) (simplify ((D f) 'x))))
      (is (= '((D f) (+ x y)) (simplify ((D f) (+ 'x 'y))))))

    (testing "R^2 -> R"
      (is (= '(((partial 0) g) x y)
             (simplify (((partial 0) g) 'x 'y))))

      (is (= '(((partial 1) g) x y)
             (simplify (((partial 1) g) 'x 'y))))

      (is (= '(down (((partial 0) g) x y)
                    (((partial 1) g) x y))
             (simplify ((D g) 'x 'y)))))

    (testing "D of zero-like"
      (is (= 0 ((g/zero-like f) 'x)))
      (is (= 0 ((D (g/zero-like f)) 'x))))))

(deftest complex-derivatives
  (let [f (fn [z] (* c/I (sin (* c/I z))))]
    (is (= '(* -1 (cosh z))
           (simplify
            ((D f) 'z))))))

(deftest operator-tests
  (testing "operator multiplication by fn == "
    (is (= '(+ (* (expt t 3) (cos t))
               (* 3 (expt t 2) (sin t)))
           (simplify (((* D sin) g/cube) 't)))
        "D * fn == multiplies before D"))

  (is (= '(* 3 (expt t 2) (sin t))
         (simplify (((* sin D) g/cube) 't)))
      "fn * D == multiplies after D"))

(deftest more-trig-tests
  (testing "cotangent"
    (is (= '(/ (cos x) (sin x))
           (simplify (cot 'x))))

    (is (= '(/ -1 (expt (sin x) 2))
           (simplify ((D cot) 'x))))

    (is (= '(/ -1 (expt (sin x) 2))
           (simplify ((D (/ tan)) 'x)))
        "cotangent defined as inverse tangent"))

  (testing "secant"
    (is (= '(/ (sin x) (expt (cos x) 2))
           (simplify ((D sec) 'x)))))

  (testing "cosecant"
    (is (= '(/ (* -1 (cos x)) (expt (sin x) 2))
           (simplify ((D csc) 'x)))))

  (testing "arctangent"
    (is (= '(/ 1 (+ (expt x 2) 1))
           (simplify ((D atan) 'x))))

    (is (= '(down (/ x (+ (expt x 2) (expt y 2)))
                  (/ (* -1 y) (+ (expt x 2) (expt y 2))))
           (simplify ((D atan) 'y 'x)))))

  (testing "hyperbolic trig"
    (is (= '(cosh x) (simplify ((D g/sinh) 'x))))
    (is (= '(sinh x) (simplify ((D g/cosh) 'x))))

    (is (= '(sinh x)
           (simplify (((g/square D) g/sinh) 'x)))
        "sinh round trips after two derivatives")

    (testing "tanh"
      (is (= '(/ (+ (expt (cosh x) 2)
                    (* -1 (expt (sinh x) 2)))
                 (expt (cosh x) 2))
             (simplify ((D g/tanh) 'x))))

      (let [l (D g/tanh)
            r (- 1 (g/square g/tanh))]
        (is (zero? (simplify ((- l r) 'x)))
            "This style uses function arithmetic and applies 'x at the
            end.")))))

(deftest alexgian-examples
  (testing "space"
    (let [g (af/literal-function 'g [0 0] 0)
          h (af/literal-function 'h [0 0] 0)]
<<<<<<< HEAD
      (is (= '(+ (((partial 0) h) x y) (((partial 0) g) x y))
             (simplify (((partial 0) (+ g h)) 'x 'y))))
      (is (= '(+ (* (((partial 0) h) x y) (g x y)) (* (((partial 0) g) x y) (h x y)))
             (simplify (((partial 0) (* g h)) 'x 'y))))
      (is (= '(+ (* (((partial 0) h) x y) (log (g x y)) (expt (g x y) (h x y)))
                 (* (((partial 0) g) x y) (h x y) (expt (g x y) (+ (h x y) -1))))
             (simplify (((partial 0) (g/expt g h)) 'x 'y))))))
=======
      (is (zero?
           (simplify
            (g/- (g/+ (((partial 0) g) 'x 'y)
                      (((partial 0) h) 'x 'y))
                 (((partial 0) (+ g h)) 'x 'y)))))
      (is (zero?
           (simplify
            (g/-
             (g/+ (g/* (((partial 0) g) 'x 'y) (h 'x 'y))
                  (g/* (((partial 0) h) 'x 'y) (g 'x 'y)))
             (((partial 0) (* g h)) 'x 'y)))))
      (is (zero?
           (simplify
            (g/-
             (g/+ (g/* (((partial 0) g) 'x 'y)
                       (h 'x 'y)
                       (g/expt (g 'x 'y) (+ (h 'x 'y) -1)))
                  (g/* (((partial 0) h) 'x 'y)
                       (g/log (g 'x 'y))
                       (g/expt (g 'x 'y) (h 'x 'y))))
             (((partial 0) (g/expt g h)) 'x 'y)))))))
>>>>>>> 622ba211

  (testing "operators"
    (is (= '(down 1 1 1 1 1 1 1 1 1 1)
           (simplify ((D +) 'a 'b 'c 'd 'e 'f 'g 'h 'i 'j))))
    (is (= '(down
             (* b c d e f g h i j)
             (* a c d e f g h i j)
             (* a b d e f g h i j)
             (* a b c e f g h i j)
             (* a b c d f g h i j)
             (* a b c d e g h i j)
             (* a b c d e f h i j)
             (* a b c d e f g i j)
             (* a b c d e f g h j)
             (* a b c d e f g h i))
           (simplify ((D *) 'a 'b 'c 'd 'e 'f 'g 'h 'i 'j))))
    (is (= '(down (* y (expt x (+ y -1)))
                  (* (log x) (expt x y)))
           (simplify ((D expt) 'x 'y))))
    (is (= '(* y (expt x (+ y -1)))
           (simplify (((partial 0) expt) 'x 'y))))
    (is (= 2
           (simplify (((partial 0) expt) 1 2))))
    (let [pow (fn [x y] (apply * (repeat y x)))]
      (is (= 8 (pow 2 3)))
      (is (= '(expt x 8) (simplify (pow 'x 8))))))

  (testing "formatting"
    (let [f2 (fn [x y] (* (sin x) (log y)))
          f3 (fn [x y] (* (tan x) (log y)))
          f4 (fn [x y] (* (tan x) (sin y)))
          f5 (fn [x y] (/ (tan x) (sin y)))]
      (is (= '(down 0 0)
             (simplify
              (g/- (s/down
                    (g/* (g/log 'y) (g/cos 'x))
                    (g// (g/sin 'x) 'y))
                   ((D f2) 'x 'y)))))
      (is (= '(down (/ (log y) (expt (cos x) 2))
                    (/ (tan x) y))
             (simplify ((D f3) 'x 'y))))
      (is (= '(down (/ (sin y) (expt (cos x) 2))
                    (* (tan x) (cos y)))
             (simplify ((D f4) 'x 'y))))
      (is (= '(down
               (/ 1 (* (expt (cos x) 2) (sin y)))
               (/ (* -1 (tan x) (cos y))
                  (expt (sin y) 2)))
             (simplify ((D f5) 'x 'y))))))

  (testing "D can handle functions of varying arities"
    (let [f100dd (fn [x n acc]
                   (if (g/zero? n)
                     acc
                     (recur x (dec n) (sin (+ x acc)))))
          f100d  (fn [x] (f100dd x 100 x))
          f100e  (fn f100e
                   ([x] (f100e x 100 x))
                   ([x n acc]
                    (if (g/zero? n)
                      acc
                      (recur x (dec n) (sin (+ x acc))))))
          f100ea (f/with-arity f100e [:exactly 1])
          expected 0.51603111348625]
      (is (ish? expected ((D f100d) 6)))
      (is (ish? expected ((D f100e) 6)))
      (is (ish? expected ((D f100ea) 6))))))

(deftest deep-partials
  (let [f (fn [x y] (+ (g/square x) (g/square (g/square y))))]
    (is (= '((* 2 x)
             (* 2 y)
             (+ (* 4 (expt w 3)) (* 4 w (expt z 2)))
             (+ (* 4 (expt w 2) z) (* 4 (expt z 3))))
           (map simplify
                (for [i (range 2)
                      j (range 2)]
                  (((partial i j) f) (s/up 'x 'y) (s/up 'w 'z))))))
    (is (thrown? #?(:clj ClassCastException :cljs js/Error)
                 (((partial 0 1) f) 'x 'y)))))

(deftest derivative-as-operator
  (let [f (af/literal-function 'f [0 0] 0)
        g (af/literal-function 'g (s/up 0 0) 0)
        dX (s/up 'dx 'dy)]
    (is (= '(f x y)
           (simplify (f 'x 'y))))

    (is (= '(g (up (* 3 x) (* 3 y)))
           (simplify (g (* 3 (s/up 'x 'y))))))

    (is (= '(down
             (down (((expt (partial 0) 2) f) x y)
                   (((* (partial 0) (partial 1)) f) x y))
             (down (((* (partial 0) (partial 1)) f) x y)
                   (((expt (partial 1) 2) f) x y)))
           (simplify (((g/expt D 2) f) 'x 'y))))

    (is (= '(down (((partial 0) f) x y)
                  (((partial 1) f) x y))
           (simplify ((D f) 'x 'y))))

    (is (= '(+ (* dx (((partial 0) f) x y))
               (* dy (((partial 1) f) x y)))
           (simplify (* ((D f) 'x 'y) dX))))

    (is (= '(+ (* (expt dx 2) (((expt (partial 0) 2) f) x y))
               (* 2 dx dy (((* (partial 0) (partial 1)) f) x y))
               (* (expt dy 2) (((expt (partial 1) 2) f) x y)))
           (simplify (* dX (((g/expt D 2) f) 'x 'y) dX))))))

(deftest moved-from-structure-and-matrix
  (testing "as-matrix, D-as-matrix"
    (let [S (s/up 't (s/up 'x 'y) (s/down 'p_x 'p_y))
          present (fn [expr]
                    (-> (simplify expr)
                        (x/substitute (g/freeze S) 'p)))]
      (is (= '(matrix-by-rows
               [(((partial 0) H) p)
                (((partial 1 0) H) p)
                (((partial 1 1) H) p)
                (((partial 2 0) H) p)
                (((partial 2 1) H) p)])
             (present
              ((d/D-as-matrix (af/literal-function 'H (h/Hamiltonian 2)))
               S)))))

    (let [C-general (af/literal-function
                     'C '(-> (UP Real
                                 (UP Real Real)
                                 (DOWN Real Real))
                             (UP Real
                                 (UP Real Real)
                                 (DOWN Real Real))))
          S (s/up 't (s/up 'x 'y) (s/down 'px 'py))
          present (fn [expr]
                    (-> (simplify expr)
                        (x/substitute (g/freeze S) 'p)))]
      (is (= '(matrix-by-rows [(((partial 0) C↑0) p)
                               (((partial 1 0) C↑0) p)
                               (((partial 1 1) C↑0) p)
                               (((partial 2 0) C↑0) p)
                               (((partial 2 1) C↑0) p)]
                              [(((partial 0) C↑1↑0) p)
                               (((partial 1 0) C↑1↑0) p)
                               (((partial 1 1) C↑1↑0) p)
                               (((partial 2 0) C↑1↑0) p)
                               (((partial 2 1) C↑1↑0) p)]
                              [(((partial 0) C↑1↑1) p)
                               (((partial 1 0) C↑1↑1) p)
                               (((partial 1 1) C↑1↑1) p)
                               (((partial 2 0) C↑1↑1) p)
                               (((partial 2 1) C↑1↑1) p)]
                              [(((partial 0) C↑2_0) p)
                               (((partial 1 0) C↑2_0) p)
                               (((partial 1 1) C↑2_0) p)
                               (((partial 2 0) C↑2_0) p)
                               (((partial 2 1) C↑2_0) p)]
                              [(((partial 0) C↑2_1) p)
                               (((partial 1 0) C↑2_1) p)
                               (((partial 1 1) C↑2_1) p)
                               (((partial 2 0) C↑2_1) p)
                               (((partial 2 1) C↑2_1) p)])
             (present
              ((matrix/as-matrix (D C-general)) S))))

      (is (= '(matrix-by-rows [0 0 0 0 0]
                              [0 0 0 0 0]
                              [0 0 0 0 0]
                              [0 0 0 0 0]
                              [0 0 0 0 0])
             (simplify
              ((- (d/D-as-matrix C-general)
                  (matrix/as-matrix (D C-general)))
               S))))))

  (let [vs (s/up
            (s/up 'vx1 'vy1)
            (s/up 'vx2 'vy2))
        L1 (fn [[v1 v2]]
             (+ (* (/ 1 2) 'm1 (g/square v1))
                (* (/ 1 2) 'm2 (g/square v2))))]
    (is (= '(down
             (down (down (down m1 0) (down 0 0))
                   (down (down 0 m1) (down 0 0)))
             (down (down (down 0 0) (down m2 0))
                   (down (down 0 0) (down 0 m2))))
           (simplify (((g/expt D 2) L1) vs))))

    (testing "identical test in matrix form"
      (is (= '(matrix-by-rows
               [m1 0 0 0]
               [0 m1 0 0]
               [0 0 m2 0]
               [0 0 0 m2])
             (simplify
              (matrix/s->m vs (((g/expt D 2) L1) vs) vs)))))))

(deftest moved-from-matrix
  (testing "s->m->s"
    (let [as-matrix (fn [F]
                      (fn [s]
                        (let [v (F s)]
                          (matrix/s->m (s/compatible-shape (* v s)) v s))))
          C-general (af/literal-function
                     'C '(-> (UP Real
                                 (UP Real Real)
                                 (DOWN Real Real))
                             (UP Real
                                 (UP Real Real)
                                 (DOWN Real Real))))
          s (s/up 't (s/up 'x 'y) (s/down 'px 'py))]
      (is (= '(matrix-by-rows
               [(((partial 0) C↑0) (up t (up x y) (down px py)))
                (((partial 1 0) C↑0) (up t (up x y) (down px py)))
                (((partial 1 1) C↑0) (up t (up x y) (down px py)))
                (((partial 2 0) C↑0) (up t (up x y) (down px py)))
                (((partial 2 1) C↑0) (up t (up x y) (down px py)))]
               [(((partial 0) C↑1↑0) (up t (up x y) (down px py)))
                (((partial 1 0) C↑1↑0) (up t (up x y) (down px py)))
                (((partial 1 1) C↑1↑0) (up t (up x y) (down px py)))
                (((partial 2 0) C↑1↑0) (up t (up x y) (down px py)))
                (((partial 2 1) C↑1↑0) (up t (up x y) (down px py)))]
               [(((partial 0) C↑1↑1) (up t (up x y) (down px py)))
                (((partial 1 0) C↑1↑1) (up t (up x y) (down px py)))
                (((partial 1 1) C↑1↑1) (up t (up x y) (down px py)))
                (((partial 2 0) C↑1↑1) (up t (up x y) (down px py)))
                (((partial 2 1) C↑1↑1) (up t (up x y) (down px py)))]
               [(((partial 0) C↑2_0) (up t (up x y) (down px py)))
                (((partial 1 0) C↑2_0) (up t (up x y) (down px py)))
                (((partial 1 1) C↑2_0) (up t (up x y) (down px py)))
                (((partial 2 0) C↑2_0) (up t (up x y) (down px py)))
                (((partial 2 1) C↑2_0) (up t (up x y) (down px py)))]
               [(((partial 0) C↑2_1) (up t (up x y) (down px py)))
                (((partial 1 0) C↑2_1) (up t (up x y) (down px py)))
                (((partial 1 1) C↑2_1) (up t (up x y) (down px py)))
                (((partial 2 0) C↑2_1) (up t (up x y) (down px py)))
                (((partial 2 1) C↑2_1) (up t (up x y) (down px py)))])
             (simplify
              ((as-matrix (D C-general)) s)))))))

(deftest taylor-moved-from-series
  (let [simp4 (fn [x] (simplify (take 4 x)))
        V (series/series g/sin g/cos g/tan)]

    (testing "derivatives"
      (is (= '[(sin t) (cos t) (tan t) 0]
             (simp4 (V 't))))
      (is (= '[(cos t) (* -1 (sin t)) (/ 1 (expt (cos t) 2)) 0]
             (simp4 ((D V) 't)))))

    (testing "f -> Series"
      (let [F (fn [k] (series/series
                       (fn [t] (g/* k t))
                       (fn [t] (g/* k k t))))]
        (is (= '((* q z) (* (expt q 2) z) 0 0) (simp4 ((F 'q) 'z))))
        (is (= '(z (* 2 q z) 0 0) (simp4 (((D F) 'q) 'z)))))))

  (is (= '(+ (* (/ 1 24) (expt dx 4) (sin x))
             (* (/ -1 6) (expt dx 3) (cos x))
             (* (/ -1 2) (expt dx 2) (sin x))
             (* dx (cos x))
             (sin x))
         (simplify
          (-> ((d/taylor-series g/sin 'x) 'dx)
              (series/sum 4)))))
  (is (= '(1
           (* (/ 1 2) dx)
           (* (/ -1 8) (expt dx 2))
           (* (/ 1 16) (expt dx 3))
           (* (/ -5 128) (expt dx 4))
           (* (/ 7 256) (expt dx 5)))
         (simplify
          (take 6 ((d/taylor-series
                    (fn [x] (g/sqrt (+ (g/one-like x) x)))
                    0) 'dx))))))

(deftest derivative-of-matrix
  (let [M (matrix/by-rows [(af/literal-function 'f) (af/literal-function 'g)]
                          [(af/literal-function 'h) (af/literal-function 'k)])]
    (is (= '(matrix-by-rows
             [(f t) (g t)]
             [(h t) (k t)])
           (simplify (M 't))))

    (is (= '(matrix-by-rows
             [((D f) t) ((D g) t)]
             [((D h) t) ((D k) t)])
           (simplify ((D M) 't))))

    (is (= '(matrix-by-rows
             [(+ (expt (f t) 2) (expt (h t) 2))
              (+ (* (f t) (g t)) (* (h t) (k t)))]
             [(+ (* (f t) (g t)) (* (h t) (k t)))
              (+ (expt (g t) 2) (expt (k t) 2))])
           (simplify
            ((* (g/transpose M) M) 't))))

    (is (= '(matrix-by-rows
             [(+ (* 2 (f t) ((D f) t))
                 (* 2 (h t) ((D h) t)))
              (+ (* (f t) ((D g) t))
                 (* (g t) ((D f) t))
                 (* (h t) ((D k) t))
                 (* (k t) ((D h) t)))]
             [(+ (* (f t) ((D g) t))
                 (* (g t) ((D f) t))
                 (* (h t) ((D k) t))
                 (* (k t) ((D h) t)))
              (+ (* 2 (g t) ((D g) t))
                 (* 2 (k t) ((D k) t)))])
           (simplify
            ((D (* (g/transpose M) M)) 't))))))

(deftest derivatives-as-values
  (let [cs0 (fn [x] (sin (cos x)))
        cs1 (f/compose sin cos)
        cs2 (comp sin cos)
        y0 (D cs0)
        y1 (D cs1)
        y2 (D cs2)]
    (is (= '(sin (cos x)) (simplify (cs0 'x))))
    (is (= '(sin (cos x)) (simplify (cs1 'x))))
    (is (= '(sin (cos x)) (simplify (cs2 'x))))
    (is (= '(* -1 (cos (cos x)) (sin x)) (simplify ((D cs0) 'x))))
    (is (= '(* -1 (cos (cos x)) (sin x)) (simplify ((D cs1) 'x))))
    (is (= '(* -1 (cos (cos x)) (sin x)) (simplify ((D cs2) 'x))))
    (is (= '(* -1 (cos (cos x)) (sin x)) (simplify (y0 'x))))
    (is (= '(* -1 (cos (cos x)) (sin x)) (simplify (y1 'x))))
    (is (= '(* -1 (cos (cos x)) (sin x)) (simplify (y2 'x)))))
  (let [unity (reduce + (map g/square [sin cos]))
        dU (D unity)]
    (is (= 1 (simplify (unity 'x))))
    (is (= 0 (simplify (dU 'x)))))
  (let [odear (fn [z] ((D (f/compose sin cos)) z))]
    (is (= '(* -1 (cos (cos x)) (sin x)) (simplify (odear 'x))))))

;; Tests from the refman that came about while implementing various derivative
;; and operator functions.

(deftest refman-tests
  (testing "o/expn expansion of `D`"
    (let [f     (af/literal-function 'f)
          ->seq (comp simplify #(take 10 %))]
      (is (= (->seq ((series/->function (((o/exp D) f) 'x)) 'dx))
             (->seq (((o/exp (g/* 'dx D)) f) 'x)))
          "Multiplying (* dx D) is identical to NOT doing that, and then
          promoting the series back to a power series in `dx` after the fact.")

      (let [expected '((f x)
                       0
                       (* (expt dx 2) ((D f) x))
                       0
                       (* (/ 1 2) (expt dx 4) (((expt D 2) f) x))
                       0
                       (* (/ 1 6) (expt dx 6) (((expt D 3) f) x))
                       0
                       (* (/ 1 24) (expt dx 8) (((expt D 4) f) x))
                       0)]
        (is (= expected
               (->seq (((o/expn (g/* (g/square 'dx) D) 2) f) 'x)))
            "power series of f at x with increment dx, expanded as `x^2`. If you
            call `expn` with an exponent, you also have to exponentiate `'dx`.
            This is confusing! See the next test for another example.")

        (let [expanded   (((o/expn D 2) f) 'x)
              f-expanded (series/->function expanded)]
          (is (= expected (->seq (f-expanded 'dx)))
              "`(o/expn D 2)` returns an expanded taylor series; if AFTER
              application to 'x, you turn it back into a function, it becomes a
              function of `(g/square dx)` (compare to previous test.)")))))

  (testing "d/taylor-series"
    (is (ish? (take 8 series/cos-series)
              (take 8 (d/taylor-series g/cos 0)))
        "The taylor series expansion of g/cos around x=0 with dx=1 should be the
        original cos series."))

  (testing "taylor series approximations"
    (let [cos-approx (into [] (comp (take 10)
                                    (map u/double))
                           (series/partial-sums
                            (d/taylor-series g/cos 0)))]
      (is (ish? [1.0 1.0
                 0.5 0.5
                 0.5416666666666667 0.5416666666666667
                 0.5402777777777777 0.5402777777777777
                 0.5403025793650794 0.5403025793650794]
                cos-approx)
          "The estimates should approach cos(1)")

      (with-comparator (v/within 1e-6)
        (letfn [(via-series [x]
                  (u/double
                   (-> ((d/taylor-series g/cos 0) x)
                       (series/sum 10))))]
          (testing "The taylor series approximation of `g/cos` around 1 returns
          fairly accurate estimates of Math/cos at a few points."
            (is (ish? (Math/cos 1) (via-series 1)))
            (is (ish? (Math/cos 0.6) (via-series 0.6)))))))))

(deftest higher-order-fn-tests
  (letfn [(f [x]
            (fn [y z]
              (g/* x y z)))]
    (is (= 12
           (((D f) 2) 3 4)
           (((d/partial 0) g/*) 2 3 4))
        "D should be able to handle curried functions. This is curried
        multiplication."))

  (is (= '(* -1 (sin t))
         (simplify
          (((D (fn [eps]
                 (fn [t]
	                 ((d/D (g/* g/cos eps)) t))))
            'e)
           't)))
      "another nesting test from deriv.scm."))

#?(:clj
   ;; NOTE these are disabled for cljs because they force themselves into ratio
   ;; arithmetic!
   (deftest newton-raphson-sqrt
     (testing "autodiff works through arbitrary optimization loops!"
       (with-comparator (v/within 1e-8)
         (letfn [(nr-sqrt [x]
                   (loop [y (- (+ x 1.0) x)]
                     (let [y' (- y (/ (- (g/square y) x)
                                      (+ y y)))]
                       (if (neg? (compare (g/abs (- y y')) 1e-8))
                         y
                         (recur y')))))]
           (testing "sqrt works (switch to generative tests!)"
             (is (ish? 2 (nr-sqrt 4)))
             (is (ish? 3 (nr-sqrt 9)))
             (is (ish? 4 (nr-sqrt 16))))

           (testing "D(sqrt(x)) == 1 / {2 * sqrt(x)}"
             (is (ish? (/ 1 4) ((D nr-sqrt) 4)))
             (is (ish? (/ 1 6) ((D nr-sqrt) 9)))
             (is (ish? (/ 1 8) ((D nr-sqrt) 16))))

           (testing "D(D(sqrt(x))) == (-1 / {4 * sqrt(x)^3})"
             (is (ish? (/ -1 32) (((g/square D) nr-sqrt) 4)))
             (is (ish? (/ -1 108) (((g/square D) nr-sqrt) 9)))
             (is (ish? (/ -1 256) (((g/square D) nr-sqrt) 16)))))))))

(deftest amazing-bug
  (testing "alexey's amazing bug"
    (let [shift (fn [offset]
                  (fn [g]
                    (fn [a]
                      (g (+ a offset)))))
          f-hat ((D shift) 3)]
      ;; This is the example that triggered [Manzyuk et al.
      ;; 2019](https://arxiv.org/pdf/1211.4892.pdf) and the research that led to
      ;; the current as of (0.15.0) Emmy implementation of [[D]].
      ;;
      ;; [[D]] does its work by generating a function that lifts its input into
      ;; a tangent space tagged with a unique `tag`. Multiple, nested calls
      ;; to [[D]] generate unique tags; but if calling `(D f)` produces ANOTHER
      ;; function that captures its input, you can trick a non-careful
      ;; implementation into confusing tangents that are supposed to be
      ;; associated with distinct tags.
      ;;
      ;; Forgetting how it works, note that the derivative of a higher-order
      ;; function `shift`:
      ;;
      ;; (D shift) == (D (fn [offset] (fn [g] (fn [a] (g (+ a offset))))))
      ;;
      ;; should act like the partial derivative of the first argument of the
      ;; equivalent multi-argument function:
      ;;
      ;; (D shift) == ((partial 0) (fn [offset g a] (g (+ a offset))))
      ;;           == (fn [offset g a] ((D g) (+ a offset)))
      ;;
      ;; Of course Alexey chose the example to work out nicely after applying
      ;; the chain rule, by passing in `x` == 3 and `g` == `exp` ( `(D exp)` ==
      ;; `exp` ):
      ;;
      ;; (fn [a] (exp (+ a 3)))
      ;;
      ;; And indeed it is:
      (is (= (exp 8) ((f-hat exp) 5))
          "Nothing tough expected in this case.")

      ;; What is the Amazing Bug?
      (comment
        (is (= 0 ((f-hat (f-hat exp)) 5))
            "IN the bug version, this passed!"))

      ;; The correct answer is `(exp 11)`; each nested invocation should simply
      ;; add `3` to the argument. Why would we see a return of 0?
      ;;
      ;; The problem is that `(D f)` is a function that takes an argument, and
      ;; RETURNS a function with a captured tag (say, `0`). The buggy approach
      ;; to a functional return value was to re-wrap the returned function in a
      ;; new function that extracted the original tag. That code
      ;; lived [here](https://github.com/mentat-collective/emmy/blob/9b4f9c5983cd0f9b209ef27036bc2dbb8f7ffb1c/src/emmy/calculus/derivative.cljc#L233).
      ;;
      ;; The reason this is a bug is that both instances of `f-hat` attempted to
      ;; extract the same tag `0`. The outer call saw no tangent associated with
      ;; tag `0` (it was already extracted!), and returned the default value of
      ;; `0.`
      ;;
      ;; The fixed implementation for a functional return from `(D f)`
      ;; responsible for extracting `tag` remaps any instance of `tag` in the
      ;; function's input to some fresh tag before extracting `tag`, then back
      ;; from `fresh` to `tag` after extraction. This leaves tag `0` available
      ;; for _both_ nested calls, but prevents them from getting confused inside
      ;; the body of the other `f-hat` call:

      (is (= (exp 11) ((f-hat (f-hat exp)) 5))
          "This case is susceptible to tag confusion, if `f-hat` uses the same
          tag for every invocation. The inner `f-hat` extracts the tangent of
          that tag; when the outer call tries to extract it it finds only
          `0`.")

      ;; I'll spell this out and point out where the tags get confused. Remember
      ;; that `f-hat` == `((D f) 3)` is:
      ;;
      ;; (fn [g] (fn [a] (g (+ a 3))))
      ;;
      ;; So
      ;;
      ;; ((f-hat (f-hat exp)) 5)
      ;;
      ;; expands out in steps like this:
      (comment
        (let [f-hat   (fn [g]
                        ;; tags `g` with `0`, extracts at the end.
                        (fn [a] (g (+ a 3))))
              inner-f (f-hat exp)
              outer-f (f-hat inner-f)]
          (outer-f 5))

        ;; sub in `f-hat` definition everywhere:
        (let [inner-f ((fn [g1]
                         ;; tags g1 with `0`
                         (fn [a] (g1 (+ a 3)))) exp)
              outer-f ((fn [g2]
                         ;; tags g2 with `0`
                         (fn [b] (g2 (+ b 3)))) inner-f)]
          (outer-f 5))

        ;; sub `exp` into `inner-f`:
        (let [inner-f (fn [a]
                        ;; tags `a` with `0` (in the old implementation!)
                        (exp (+ a 3)))
              outer-f ((fn [g2]
                         ;; tags g2 with `0`
                         (fn [b] (g2 (+ b 3)))) inner-f)]
          (outer-f 5))

        ;; sub `inner-f` into `outer-f`:
        (let [outer-f (fn [a]
                        ;; tags `a` with `0`
                        (let [inner-f (fn [b]
                                        ;; tags `b` with `0` (pushed down from `g2`)
                                        (exp (+ b 3)))]
                          (inner-f (+ a 3))))]
          (outer-f 5))

        ;; This is the point where the tag confusion comes in! Sub in `5` for
        ;; `a` (I'll write the perturbed argument using a vector of the
        ;; form [primal, (tangent,tag)], like `[5, (1,0)]`):
        (let [inner-f (fn [b]
                        ;; tags `b` with `0`
                        (exp (+ b 3)))]
          ;; extract `0` tag on the way out
          (inner-f (+ [5, '(1,0)] 3)))

        ;; final substitution (remember that when you "tag" a dual number
        ;; like [5, (1,0)] with the same tag, you're adding 5 + 1*tag + 1*tag ==
        ;; 5 + 2*tag)

        ;; extract `0` tag on the way out
        ;; extract `0` tag on the way out
        (exp (+ [(+ 5 3), '(2, 0)] 3))

        ;; At this point it doesn't even matter what's going on inside the
        ;; function. the double "extract 0" is the problem here, and also the
        ;; fact that the two tangent pieces added together. The tag gets killed
        ;; on the inner extraction, so the outer one finds `0` for the tangent
        ;; component of the now-missing tag.

        ;; If the tags had been distinct, this would have been the final step:
        (let [inner-f (fn [b]
                        ;; tags `b` with `1`
                        (exp (+ b 3)))]
          ;; extract `0` tag on the way out
          (inner-f (+ [(+ 5 3), '(1,0)] 3)))

        ;; extract `0` tag on the way out
        ;; extract `1` tag on the way out
        (exp (+ [[(+ 5 3), '(1,0)], '(1, 1)] 3))

        ;; group the perturbations:

        ;; extract `0` tag on the way out
        ;; extract `1` tag on the way out
        (exp (+ [(+ 5 3) (+ '(1,0) '(1, 1))] 3))

        ;; add:

        ;; extract `0` tag on the way out
        ;; extract `1` tag on the way out
        (exp [(+ 5 3 3) (+ '(1,0) '(1, 1))])

        ;; derivative of `(exp x)` is, conveniently, `(exp x)`:

        ;; extract `0` tag on the way out
        ;; extract `1` tag on the way out
        [(exp 11) (+ ((exp 11), 0) ((exp 11), 1))]

        ;; The outer function now gives back the expected `(exp 11)` when we
        ;; extract the tag associated with `0`.

        ;; The solution lives in `derivative.cljc` and is roughly what you'd
        ;; expect. If a derivative returns a function, instead of implementing
        ;; `extract-tangent` by simply pushing the original tag down, you return
        ;; a function like this:
        (comment
          (fn [& args]
            ;; make a NEW fresh tag that gets used for any new arguments; this
            ;; way every new invocation of this returned fn will generate new
            ;; tags. `new-tag` was either `0` or `1` depending on the call in
            ;; the second example. Let's track the outer call through
            (let [fresh (d/fresh-tag)

                  ;; replace any occurrence of the original tag in the new fn's
                  ;; arguments with `fresh`. This is exactly the case where the
                  ;; outer `f-exp` in `(f-exp (f-exp 3))` got an argument that
                  ;; was tracking the original `tag` already.
                  new-args (map (fn [arg] (d/replace-tag arg tag fresh))
                                args)]

              ;; apply the function to the new arguments. (This is the whole
              ;; machine we described above, now with non-clashing tags).
              (-> (apply returned-f new-args)

                  ;; go extract the original tag that we were looking for in the
                  ;; first place.
                  (d/extract-tangent tag ::sd/dual)

                  ;; Sub `tag` back in so that any wrapping fn can extract it.
                  ;;
                  ;; NOTE: This case is actually NOT checked by the amazing
                  ;; bug... and I can't seem to cook up a case where I can force
                  ;; it to matter! Keep trying.
                  (d/replace-tag fresh tag)))))

        ;; Before the fix, every call to `D` generated (and froze, closed over)
        ;; a new tag. Now every invocation generates a new tag.
        )))

  (testing "more subtle amazing bug!"
    ;; Here's an example of a variant on the bug above that shows why the
    ;; substitution above is not QUITE sufficient.
    ;;
    ;; Let's say you pass some fn `f` as an argument to the `extract-tangent` fn
    ;; laid out above. It's going to hit this line:
    ;;
    ;; `(d/replace-tag f tag fresh)`
    ;;
    ;; `replace-tag` is only supposed to replace tags on the way OUT of some
    ;; function call. The seemingly obvious implementation will replace tags on
    ;; the way in, too:
    (comment
      (fn [& args]
        (-> (apply f (map #(d/replace-tag % old fresh) args))
            (d/replace-tag fresh old))))

    ;; Why does this matter? If you cook up a situation where some function has
    ;; already captured the `new-tag` internally, then replacing `old` with
    ;; `fresh` on the way in will clobber `fresh` perturbations inside the fn.
    ;;
    ;; here's an example. With the suggested implementation this will return 0:

    (let [v (fn [u]
              (fn [f1]
                (fn [f2]
                  (fn [x]
                    ((f1 f2) (+ x u))))))
          v-hat ((D v) 0)]
      (is (= (exp 1)
             (((v-hat (v-hat identity)) exp) 1))))

    ;; The reason for this is that `f1`and `f2` both capture the the same tag
    ;; from the definition of `v-hat` == `(D v)` internally; so when `f2` gets
    ;; passed on to `f1`, `f1` needs to never pass this same tag back down. (It
    ;; does need to respect requests to `replace-tag` by replacing its outputs.)
    ;;
    ;; The solution is to only substitute `new-tag` for `old` in the output, and
    ;; to use a temporary tag on the arguments to protect them from tag
    ;; substitution, and render them "unique" in the eyes of the fn. Here is the
    ;; correct implementation:

    (comment
      (fn [& args]
        (let [fresh (d/fresh-tag)]
          (-> (apply f (map #(d/replace-tag % old fresh) args))
              (d/replace-tag old new-tag)
              (d/replace-tag fresh old)))))

    ;; The `old -> fresh` swap only applies to the result; any `old` that goes
    ;; in will stay tagged as `old` if it happens to leak out of this level, and
    ;; stay tagged as `fresh` internally so it can never get confused if someone
    ;; ELSE passes `old` in.
    )

  (testing "church box example"
    ;; According to [Manzyuk et al.
    ;; 2019](https://www.cambridge.org/core/journals/journal-of-functional-programming/article/perturbation-confusion-in-forward-automatic-differentiation-of-higherorder-functions/A808189A3875A2EDAC6E0D62CF2AD262),
    ;; GJS suggested a different fix: why not just do NO tag substitution at all
    ;; for functions? Then you can't clobber any tags internally, right? Just
    ;; let the function itself be transparent!
    ;;
    ;; I haven't done the good work of staring at WHY this example exposes the
    ;; problem, but if you work it out I'm sure it has to do with this problem
    ;; of perturbation capture. I'll leave it as an exercise ;) but the test
    ;; does fail if you swap the implementation of `replace-tags` to `identity`
    ;; for functions.
    (letfn [;; R-> (box R)
            (box    [x] (fn [m] (m x)))

            ;; (box R)->R
            (unbox  [x] (x (fn [x] x)))

            ;; (R->R) -> ((box R)->(box R))
            (wrap   [f] (fn [x] (box (f (unbox x)))))

            ;; ((box R)->(box R)) -> (R -> R)
            (unwrap [f] (fn [x] (unbox (f (box x)))))

            ;; ((R->R) -> (R->R))
            ;;   -> (((box R) -> (box R)) -> ((box R) -> (box R)))
            (wrap2 [f]
              (fn [g]
                (fn [x]
                  (box ((f (unwrap g)) (unbox x))))))

            ;; (R -> ((R->R) -> (R->R)))
            ;;   -> (R-> (((box R) -> (box R)) -> ((box R)->(box R))))
            (wrap2-result [f]
              (fn [x] (wrap2 (f x))))]

      (let [;; R -> ((R->R) -> (R->R)))
            s (fn [x]
                (fn [g]
                  (fn [y]
                    (g (+ x y)))))
            ;; R-> (((box R) -> (box R)) -> ((box R)->(box R)))
            wrapped-d-hat ((D (wrap2-result s)) 0)]
        (is (= (exp 1)
               ((unwrap
                 (wrapped-d-hat
                  (wrapped-d-hat (wrap exp)))) 1)))))))

(deftest sams-amazing-bug
  ;; This test shows a potential pitfall that might bite you if you're not
  ;; careful about tracking the scope introduced by each call to [[d/D]]. This
  ;; gets tricky with derivatives of higher order functions.

  (testing "D on a higher-order function responds differently to evaluations
  inside the 'body' of the multi-argument version of the function, vs outside."
    (let [;; Make some literal function that takes TWO inputs:
          a (af/literal-function 'a '(-> (X Real Real) Real))

          ;; (D f) returns a function that takes a continuation that received
          ;; two functions, `f1` and `f2`:
          ;;
          ;; - `f1` passes `x` (the arg that `D` is with respect to) and `y`,
          ;;    its argument, into the literal function
          ;; - `f2` passes its captive `x` into its argument `g`, a function
          f (fn [x]
              (fn [cont]
                (cont (fn f1 [y] (a x y))
                      (fn f2 [g] (g x)))))]

      ;; Calling f1 or f2 separately work as expected:
      (is (= '(((partial 0) a) t t)
             (g/freeze
              (((D f) 't) (fn [f1 _] (f1 't)))))
          "`a` received `x` as its first arg, so we see `(partial 0)`")

      (let [g (af/literal-function 'g)]
        (is (= '((D g) t)
               (g/freeze
                (((D f) 't) (fn [_ f2] (f2 g)))))
            "derivative of (g x) == ((D g) x)."))

      ;; If you pass a continuation that feeds `f1` into `f2`, then `(f2 f1)` is
      ;; called _inside_ the scope introduced by `(D f)`. The `x` instances
      ;; captured by `f1` and `f2` are both still "live" and their tangent
      ;; components can interact.
      ;;
      ;; The result is a sum of partials:
      (is (= '(+ (((partial 0) a) t t)
                 (((partial 1) a) t t))

             (simplify
              ((D (fn [t] (a t t))) 't))

             (simplify
              (((D f) 't)
               (fn [f1 f2] (f2 f1)))))
          "All three cases identically sub `x` into the body of `f1` before
          taking the derivative.")

      ;; If instead you pass `list` as a continuation and _remove_ `f1` and `f2`
      ;; from context associated with _x_ before you call `(f2 f1)`, then you
      ;; instead see a "mixed partial" result:
      (let [[f1 f2] (((D f) 't) list)]
        (is (= '(((* (partial 0) (partial 1)) a) t t)
               (simplify
                (f2 f1)))
            "If you first get `f1` and `f2` out and THEN call (f2 f1), you see a
            mixed partial instead."))

      ;; You see this because the `list` continuation triggers
      ;; an `(extract-tangent ,,, tag mode)` call on each component of the
      ;; `list` separately, so the returned `f1`and `f2` are both composed with
      ;; `extract-tangent` calls for the tangent associated with the scope
      ;; introduced by `(D f)`.
      ;;
      ;; This means that the tangents of the `x` instances captured by `f1` and
      ;; `f2` can no longer interact. There is no context waiting to bind them
      ;; together!
      )))

(deftest dvl-bug-examples
  ;; These tests and comments all come from Alexey Radul's
  ;; https://github.com/axch/dysvunctional-language. Thanks, Alexey!

  (testing "amazing bug two"
    ;; What should happen if we differentiate a function that returns a pair of
    ;; functions? And then tries to confuse their perturbations with each other
    ;; like the amazing-bug trick? They should refuse to confuse, and be
    ;; separate.
    (letfn [(f [x]
              [(fn [y] (sin (* x y)))
               (fn [g]
                 (fn [z] (g (+ x z))))])]
      (is (ish? ((fn [y]
                   (- (cos (* 3 y))
                      (* 3 y (sin (* 3 y)))))
                 (+ Math/PI 3))
                (let [[g-hat f-hat] ((D f) 3)]
                  ((f-hat g-hat) Math/PI))))))

  (testing "amazing bug three, from Alexey"
    ;; Here we have the same program as in amazing-bug-2.dvl, but using a
    ;; Church-encoded pair rather than a normal one. Should the answer be the
    ;; same?

    ;; Arguably not.  Consider that under the normal definition of
    ;; addition on functions and pairs, Church-encoded pairs add
    ;; differently from normal ones:
    ;; (fn [cont] (cont x1 y1)) + (fn [cont] (cont x2 y2)) =
    ;; (fn [cont] (+ (cont x1 y1) (cont x2 y2))) !=
    ;; (fn [cont] (cont (+ x1 x2) (+ y1 y2)))
    (letfn [(f [x]
              (fn [recipient]
                (recipient
                 (fn [y] (sin (* x y)))
                 (fn [g]
                   (fn [z] (g (+ x z)))))))]
      (is (ish? ((fn [y] (+ (* 3 (cos (* 3 y)))
                            (* y (cos (* 3 y)))))
                 (+ 3 Math/PI))
                (((D f) 3)
                 (fn [g-hat f-hat]
                   ((f-hat g-hat) Math/PI))))))

    ;; These are only different if the CONT procedure is non-linear. The
    ;; interpretation is that in the Church-encoded case, the encoding respects
    ;; the non-linearity in the CONT procedure, whereas in the pair case, adding
    ;; pairs does not respect the non-linearity of the result. (In fact, the
    ;; same is true of ordinary addition of numbers). Since differentiation is
    ;; supposed to expose linear structure, it makes sense that it would expose
    ;; different things in these two cases.
    ;;
    ;; NOTE from @sritchie: I think the linear vs nonlinear comment is not the
    ;; right point of focus. What causes the difference is whether or not you
    ;; break the scope introduced by `((D f) 3)`. That call sets up a
    ;; unique "tangent space" that follows `3` around, and when you leave that
    ;; scope, the tangent associated with that space gets dropped down to primal
    ;; space.
    ;;
    ;; Doing work inside a continuation means you're actually working
    ;; with [[emmy.differential/Differential]] instances whose tangents can
    ;; interact. Once you break out of the continuation, as in "bug two", the
    ;; two components separately drop their tangents, so they can't talk
    ;; anymore.
    ;;
    ;; The "linear" comment matters because if you only combine the dropped-down
    ;; pieces linearly, then their tangents wouldn't have interacted anyway, so
    ;; you can't tell that there are different cases here.
    )

  (testing "amazing bug 4"
    ;; The same as amazing-bug-3.dvl, but supplies the arguments to f in the
    ;; opposite order. It is clear that the answers should be identical, and
    ;; makes it easier to check the correctness of the answer.
    (letfn [(f [recipient]
              (fn [x]
                (recipient
                 (fn [y] (sin (* x y)))
                 (fn [g]
                   (fn [z] (g (+ x z)))))))
            (recip [g-hat f-hat]
              ((f-hat g-hat) Math/PI))]
      (is (ish? ((fn [y] (* (cos (* 3 y)) (+ 3 y)))
                 (+ 3 Math/PI))
                ((D (f recip)) 3)))))

  (testing "amazing bug 5"
    (letfn [(church-output [f]
              (fn [x]
                (fn [recipient]
                  (recipient (f x)))))
            (continue [x]
              (* x x))
            (flip [f]
              (fn [x] (fn [y] ((f y) x))))]
      (is (= (* (cos 1) (cos 1))
             (continue ((D sin) 1))))

      (is (= (* 2 (sin 1) (cos 1))
             (((D (church-output sin)) 1) continue)))

      (is (= ((D ((flip (church-output sin)) continue)) 1)
             (((D       (church-output sin)) 1) continue))
          "(((D f) x) y) === ((D ((flip f) y)) x)")

      (is (= (* 2 (sin 1) (cos 1))
             ((D (fn [x] (* (sin x) (sin x)))) 1))))))

(deftest confusion-tests
  ;; More tests from dvl stressing perturbation confusion.
  (testing "don't confuse perturbations, from dvl"
    (letfn [(one [x]
              ((D (fn [y] (+ x y))) 3))]
      (is (= 0 ((D one) 'x)))
      (is (= 1 ((D (fn [x] (* x (one x)))) 'x)))
      (is (= 1 ((D (fn [x] (* x (one (* 2 x))))) 'x)))
      (is (= '(* 12 x)
             (simplify
              ((D (fn [y]
                    ((D (fn [x] (* x (* x y))))
                     (* y 3))))
               'x)))))))

(deftest taylor-expansion-tests
  (testing "functions of a single structural arg"
    (let [G (af/literal-function 'H '(-> (UP Real Real) Real))]
      (is (= '[(H (up a b))
               (+ (* da (((partial 0) H) (up a b)))
                  (* db (((partial 1) H) (up a b))))
               (+ (* (/ 1 2) (expt da 2) (((expt (partial 0) 2) H) (up a b)))
                  (* da db (((* (partial 0) (partial 1)) H) (up a b)))
                  (* (/ 1 2) (expt db 2) (((expt (partial 1) 2) H) (up a b))))]
             (simplify
              (take 3 ((d/taylor-series G ['a 'b]) ['da 'db]))))
          "structural args work great.")))

  (testing "multiple-arg functions"
    (let [H (af/literal-function 'H '(-> (X Real Real) Real))]
      (is (= '[(H a b)
               (+ (* da (((partial 0) H) a b))
                  (* db (((partial 1) H) a b)))
               (+ (* (/ 1 2) (expt da 2) (((expt (partial 0) 2) H) a b))
                  (* da db (((* (partial 0) (partial 1)) H) a b))
                  (* (/ 1 2) (expt db 2) (((expt (partial 1) 2) H) a b)))]
             (simplify
              (take 3 ((d/taylor-series H 'a 'b) ['da 'db]))))
          "We can supply MULTIPLE arguments to `taylor-series`... but notice
          that we have to explicitly wrap the incremental input in a vector (or
          `up` structure).")))

  (let [f  (af/literal-function 'f (s/up 0 0) 0)
        x  (s/up 'x 'y)
        dx (s/up 'dx 'dy)]
    (is (= '(+ (* (/ 1 6)
                  (expt dx 3) (((expt (partial 0) 3) f) (up x y)))
               (* (/ 1 2)
                  (expt dx 2) dy (((* (expt (partial 0) 2) (partial 1)) f) (up x y)))
               (* (/ 1 2)
                  dx (expt dy 2) (((* (partial 0) (expt (partial 1) 2)) f) (up x y)))
               (* (/ 1 6)
                  (expt dy 3) (((expt (partial 1) 3) f) (up x y)))
               (* (/ 1 2)
                  (expt dx 2) (((expt (partial 0) 2) f) (up x y)))
               (* dx dy (((* (partial 0) (partial 1)) f) (up x y)))
               (* (/ 1 2)
                  (expt dy 2) (((expt (partial 1) 2) f) (up x y)))
               (* dx (((partial 0) f) (up x y)))
               (* dy (((partial 1) f) (up x y)))
               (f (up x y)))
           (-> ((d/taylor-series f x) dx)
               (series/sum 3)
               (simplify)))
        "taylor-series gives the expected expansion at dx, even with structural
        args.")

    (let [deriv-taylor  (d/taylor-series f x)
          series-taylor (series/function-> f x)]
      (is (and (series/power-series? deriv-taylor)
               (series/power-series? series-taylor))
          "We have a proper power series with the two-arg version.")

      (is (= (simplify (take 3 deriv-taylor))
             (simplify (take 3 series-taylor)))
          "taylor-series matches function-> with expansion coefficients")

      (let [deriv-applied  (deriv-taylor dx)
            series-applied (series-taylor dx)]
        (is (and (not (series/power-series? deriv-applied))
                 (not (series/power-series? series-applied)))
            "No longer a power series...")

        (is (and (series/series? deriv-applied)
                 (series/series? series-applied))
            "but still a series.")

        (is (= (simplify (take 3 deriv-applied))
               (simplify (take 3 series-applied)))
            "taylor-series matches function-> after application at dx"))))

  (testing "eq. 5.291"
    (let [V  (fn [[xi eta]]
               (g/sqrt
                (+ (g/square (+ xi 'R_0))
                   (g/square eta))))
          x  (s/up 0 0)
          dx (s/up 'xi 'eta)]
      (is (= '(R_0 xi (/ (* (/ 1 2) (expt eta 2))
                         R_0))
             (->> ((d/taylor-series V x) dx)
                  (take 3)
                  (simplify)))))))

(deftest symbolic-taylor-series-tests
  (let [xs (d/symbolic-taylor-series exp 0)]
    (is (series/power-series? xs)
        "we have a proper power series!")
    (is (= '(1
             dx
             (* (/ 1 2) (expt dx 2))
             (* (/ 1 6) (expt dx 3))
             (* (/ 1 24) (expt dx 4)))
           (simplify
            (take 5 (xs 'dx))))
        "expansion of exp, as expected"))

  (letfn [(f [[a b]]
            (* (sin (* 3 a))
               (cos (* 4 b))))]
    (is (= '[(* (sin (* 3 a)) (cos (* 4 b)))
             (down (* 3 (cos (* 4 b)) (cos (* 3 a)))
                   (* -4 (sin (* 3 a)) (sin (* 4 b))))
             (down (down (* (/ -9 2) (sin (* 3 a)) (cos (* 4 b)))
                         (* -6 (cos (* 3 a)) (sin (* 4 b))))
                   (down (* -6 (cos (* 3 a)) (sin (* 4 b)))
                         (* -8 (sin (* 3 a)) (cos (* 4 b)))))]
           (->> (d/symbolic-taylor-series f (s/up 'a 'b))
                (take 3)
                (g/freeze)))
        "coefficients with structural input"))

  (let [G (af/literal-function 'G '(-> (UP Real Real) Real))]
    (is (= '[(G (up a b))
             (down (((partial 0) G) (up a b)) (((partial 1) G) (up a b)))
             (down
              (down
               (* (/ 1 2) (((expt (partial 0) 2) G) (up a b)))
               (* (/ 1 2) (((* (partial 0) (partial 1)) G) (up a b))))
              (down
               (* (/ 1 2) (((* (partial 0) (partial 1)) G) (up a b)))
               (* (/ 1 2) (((expt (partial 1) 2) G) (up a b)))))]
           (->> (d/symbolic-taylor-series G (s/up 'a 'b))
                (take 3)
                (g/freeze)))
        "abstract function, coefficients with structural input"))

  (let [H (af/literal-function 'H '(-> (X Real Real) Real))]
    (is (= [(literal-number '(H a b))
            (s/down (literal-number '(((partial 0) H) a b))
                    (literal-number '(((partial 1) H) a b)))]
           (take 2 (d/symbolic-taylor-series H 'a 'b)))
        "symbolic-taylor-series returns proper structures and literals, not just
        frozen s-expressions.")

    (is (= '((H a b)
             (down (((partial 0) H) a b) (((partial 1) H) a b))
             (down
              (down
               (* (/ 1 2) (((expt (partial 0) 2) H) a b))
               (* (/ 1 2) (((* (partial 0) (partial 1)) H) a b)))
              (down
               (* (/ 1 2) (((* (partial 0) (partial 1)) H) a b))
               (* (/ 1 2) (((expt (partial 1) 2) H) a b))))
             (down
              (down
               (down
                (* (/ 1 6) (((expt (partial 0) 3) H) a b))
                (* (/ 1 6) (((* (expt (partial 0) 2) (partial 1)) H) a b)))
               (down
                (* (/ 1 6) (((* (expt (partial 0) 2) (partial 1)) H) a b))
                (* (/ 1 6) (((* (partial 0) (expt (partial 1) 2)) H) a b))))
              (down
               (down
                (* (/ 1 6) (((* (expt (partial 0) 2) (partial 1)) H) a b))
                (* (/ 1 6) (((* (partial 0) (expt (partial 1) 2)) H) a b)))
               (down
                (* (/ 1 6) (((* (partial 0) (expt (partial 1) 2)) H) a b))
                (* (/ 1 6) (((expt (partial 1) 3) H) a b))))))
           (->> (d/symbolic-taylor-series H 'a 'b)
                (take 4)
                (g/freeze)))
        "coefficients with a multi-arg function"))

  (is (v/= [0 1 0 0]
           (take 4 ((D (fn [y]
                         (d/symbolic-taylor-series
                          (fn [x] (g/* x y))
                          0)))
                    'a)))
      "proper function when symbolic-taylor-series is used INSIDE of a call to
      `D`; this shows that it can do proper symbolic replacement inside of
      differential instances.")

  (is (v/= [0 1 0 0]
           (take 4 ((tape/gradient
                     (fn [y]
                       (d/symbolic-taylor-series
                        (fn [x] (g/* x y))
                        0)))
                    'a)))
      "works with gradient too!")

  (testing "compare, one stays symbolic:"
    (letfn [(f [[a b]]
              (* (sin (* 3 a))
                 (cos (* 4 b))))]

      (is (ish? [-0.020532965943782493
                 (s/down 0.4321318251769156 -0.558472974950351)]
                (->> (d/taylor-series f (s/up 1 2))
                     (map g/simplify)
                     (take 2)))
          "taylor-series happily evaluates numeric arguments, even if they
          become inexact.")

      (is (= [(literal-number
               '(* (sin 3) (cos 8)))
              (s/down (literal-number
                       '(* 3 (cos 8) (cos 3)))
                      (literal-number
                       '(* -4 (sin 3) (sin 8))))]
             (->> (d/symbolic-taylor-series f (s/up 1 2))
                  (take 2)))
          "symbolic-taylor-series keeps the arguments symbolic, even when they
<<<<<<< HEAD
          are numbers."))))
=======
          are numbers."))))

(deftest mixed-mode-tests
  (testing "multiple input, vector output"
    (let [f (fn [a b c d e f]
              [(g/* (g/cos a) (g/cos b))
               (g/* (g/cos c) (g/cos d))
               (g/* (g/cos e) (g/cos f))])
          expected (g/simplify
                    ((d/D (d/D f)) 'a 'b 'c 'd 'e 'f))]
      (is (= expected
             (g/simplify
              ((d/gradient (d/gradient f)) 'a 'b 'c 'd 'e 'f)))
          "multivariable derivatives match (reverse-over-reverse)")))

  (testing "nested reverse mode"
    (let [f (fn [x]
              (fn [y]
                (g/* (g/square x) (g/square y))))]
      (is (= ((d/D ((d/gradient f) 'x)) 'y)
             ((d/gradient ((d/D f) 'x)) 'y)
             ((d/gradient ((d/gradient f) 'x)) 'y))
          "reverse-mode nests with forward-mode")))

  (let [f (fn [a b c d e f]
            [(g/* (g/cos a) (g/cos b))
             (g/* (g/cos c) (g/cos d))
             (g/* (g/cos e) (g/cos f))])
        expected (g/simplify
                  ((d/D (d/D f)) 'a 'b 'c 'd 'e 'f))]
    (is (= expected
           (g/simplify
            ((d/D (d/gradient f)) 'a 'b 'c 'd 'e 'f)))
        "forward-over-reverse")

    (is (= expected
           (g/simplify
            ((d/gradient (d/D f)) 'a 'b 'c 'd 'e 'f)))
        "reverse-over-forward")))

(defn all-tests [D partial]
  (basic-D-tests D)
  (derivative-return-tests D)
  (partial-diff-test D partial)
  (delta-eta-tests D)
  (exponentiation-and-composition D)
  (literal-function-tests D partial)
  (complex-derivatives D)
  (operator-tests D)
  (more-trig-tests D)
  (hermetic-simplify-fixture #(alexgian-examples D partial))
  (deep-partials partial)
  (derivative-as-operator D)
  (moved-from-structure-and-matrix D)
  (moved-from-matrix D)
  (taylor-moved-from-series D)
  (hermetic-simplify-fixture #(derivative-of-matrix D))
  (hermetic-simplify-fixture #(derivatives-as-values D))
  (refman-tests D)
  (higher-order-fn-tests D)
  #?(:clj (newton-raphson-sqrt D))
  (amazing-bug D)
  (sams-amazing-bug D)
  (dvl-bug-examples D)
  (confusion-tests D)
  (symbolic-taylor-series-tests D))

(deftest forward-mode-tests
  (all-tests d/D d/partial))

(deftest reverse-mode-tests
  (all-tests d/D-reverse
             d/partial-reverse))
>>>>>>> 622ba211
<|MERGE_RESOLUTION|>--- conflicted
+++ resolved
@@ -5,9 +5,9 @@
   (:require [clojure.test :refer [is deftest testing use-fixtures]]
             [emmy.abstract.function :as af]
             [emmy.abstract.number :refer [literal-number]]
-            [emmy.calculus.derivative :as d :refer [D partial]]
+            [emmy.calculus.derivative :as d]
             [emmy.complex :as c]
-            [emmy.differential :as sd]
+            [emmy.dual :as sd]
             [emmy.expression :as x]
             [emmy.function :as f]
             [emmy.generic :as g :refer [acos asin atan cos sin tan
@@ -34,7 +34,7 @@
     (let [tag 0
           f   (fn [x] (fn [g] (g x)))
           Df  (-> (f (sd/bundle-element 'x 1 tag))
-                  (sd/extract-tangent tag ::sd/dual))]
+                  (sd/extract-tangent tag sd/FORWARD-MODE))]
       (is (not (sd/tag-active? tag))
           "Outside the context of a derivative, the tag is not marked as
           active.")
@@ -47,7 +47,7 @@
                         call to Df the `tag` IS active.")
                     (g/cube x)))))))))
 
-(deftest basic-D-tests
+(defn basic-D-tests [D]
   (is (= 0 ((D (fn [] 100))))
       "D of no-arg returns zero")
 
@@ -113,7 +113,7 @@
         "the Jacobian of a permutation is the permutation matrix of that
         permutation")))
 
-(deftest derivative-return-tests
+(defn derivative-return-tests [D]
   (testing "Series, PowerSeries"
     (let [series-D ((D series/exp-series) 'x)]
       (is (series/series? series-D)
@@ -167,7 +167,7 @@
               (((D f) 'x) 'y)))
           "derivative pushes into the operator's fn.."))))
 
-(deftest partial-diff-test
+(defn partial-diff-test [D partial]
   (testing "partial derivative simplification rules"
     (let [f (af/literal-function 'f '(-> (UP Real Real) Real))]
       (is (= '(((* (expt (partial 0) 2) (partial 1)) f) (up x y))
@@ -218,7 +218,7 @@
       (is (= (s/down (s/up 'x 0) (s/up 0 'y))
              (((D F) 1 1) (s/up 'x 'y)))))))
 
-(defn- δ [η]
+(defn δ [D η]
   (fn [f]
     ;; Define g(ε) as in Eq. 1.22; then δ_η f[q] = Dg(0)
     (fn [q]
@@ -226,14 +226,14 @@
                 (f (+ q (* ε η))))]
         ((D g) 0)))))
 
-(deftest delta-eta-tests
+(defn delta-eta-tests [D]
   (af/with-literal-functions [η q f g]
     (let [I (fn [q] q)
           F (fn [q] (fn [t] (f (q t))))
           G (fn [q] (fn [t] (g (q t))))
           q+εη (+ q (* 'ε η))
           g (fn [ε] (+ q (* ε η)))
-          δη (δ η)
+          δη (δ D η)
           δηI (δη I)
           δηIq (δηI q)
           δηFq ((δη F) q)
@@ -265,7 +265,7 @@
         (is (= '(* (η t) ((D f) (q t)) ((D φ) (f (q t))))
                (simplify (((δη (φ F)) q) 't))))))))
 
-(deftest exponentiation-and-composition
+(defn exponentiation-and-composition [D]
   (let [ff (fn [x y z]
              (+ (* x x y)
                 (* y y z)
@@ -356,7 +356,7 @@
       (is (= 0 ((D (fn [_x] 0)) 'x)))
       (is (= 0 ((D (fn [& _xs] 0)) 'x))))))
 
-(deftest literal-function-tests
+(defn literal-function-tests [D partial]
   (af/with-literal-functions [f [g [0 0] 0]]
     (testing "R -> R"
       (is (= '((D f) x) (simplify ((D f) 'x))))
@@ -377,13 +377,13 @@
       (is (= 0 ((g/zero-like f) 'x)))
       (is (= 0 ((D (g/zero-like f)) 'x))))))
 
-(deftest complex-derivatives
+(defn complex-derivatives [D]
   (let [f (fn [z] (* c/I (sin (* c/I z))))]
     (is (= '(* -1 (cosh z))
            (simplify
             ((D f) 'z))))))
 
-(deftest operator-tests
+(defn operator-tests [D]
   (testing "operator multiplication by fn == "
     (is (= '(+ (* (expt t 3) (cos t))
                (* 3 (expt t 2) (sin t)))
@@ -394,7 +394,7 @@
          (simplify (((* sin D) g/cube) 't)))
       "fn * D == multiplies after D"))
 
-(deftest more-trig-tests
+(defn more-trig-tests [D]
   (testing "cotangent"
     (is (= '(/ (cos x) (sin x))
            (simplify (cot 'x))))
@@ -442,19 +442,10 @@
             "This style uses function arithmetic and applies 'x at the
             end.")))))
 
-(deftest alexgian-examples
+(defn alexgian-examples [D partial]
   (testing "space"
     (let [g (af/literal-function 'g [0 0] 0)
           h (af/literal-function 'h [0 0] 0)]
-<<<<<<< HEAD
-      (is (= '(+ (((partial 0) h) x y) (((partial 0) g) x y))
-             (simplify (((partial 0) (+ g h)) 'x 'y))))
-      (is (= '(+ (* (((partial 0) h) x y) (g x y)) (* (((partial 0) g) x y) (h x y)))
-             (simplify (((partial 0) (* g h)) 'x 'y))))
-      (is (= '(+ (* (((partial 0) h) x y) (log (g x y)) (expt (g x y) (h x y)))
-                 (* (((partial 0) g) x y) (h x y) (expt (g x y) (+ (h x y) -1))))
-             (simplify (((partial 0) (g/expt g h)) 'x 'y))))))
-=======
       (is (zero?
            (simplify
             (g/- (g/+ (((partial 0) g) 'x 'y)
@@ -476,7 +467,6 @@
                        (g/log (g 'x 'y))
                        (g/expt (g 'x 'y) (h 'x 'y))))
              (((partial 0) (g/expt g h)) 'x 'y)))))))
->>>>>>> 622ba211
 
   (testing "operators"
     (is (= '(down 1 1 1 1 1 1 1 1 1 1)
@@ -545,7 +535,7 @@
       (is (ish? expected ((D f100e) 6)))
       (is (ish? expected ((D f100ea) 6))))))
 
-(deftest deep-partials
+(defn deep-partials [partial]
   (let [f (fn [x y] (+ (g/square x) (g/square (g/square y))))]
     (is (= '((* 2 x)
              (* 2 y)
@@ -555,10 +545,10 @@
                 (for [i (range 2)
                       j (range 2)]
                   (((partial i j) f) (s/up 'x 'y) (s/up 'w 'z))))))
-    (is (thrown? #?(:clj ClassCastException :cljs js/Error)
+    (is (thrown? #?(:clj IllegalArgumentException :cljs js/Error)
                  (((partial 0 1) f) 'x 'y)))))
 
-(deftest derivative-as-operator
+(defn derivative-as-operator [D]
   (let [f (af/literal-function 'f [0 0] 0)
         g (af/literal-function 'g (s/up 0 0) 0)
         dX (s/up 'dx 'dy)]
@@ -588,7 +578,7 @@
                (* (expt dy 2) (((expt (partial 1) 2) f) x y)))
            (simplify (* dX (((g/expt D 2) f) 'x 'y) dX))))))
 
-(deftest moved-from-structure-and-matrix
+(defn moved-from-structure-and-matrix [D]
   (testing "as-matrix, D-as-matrix"
     (let [S (s/up 't (s/up 'x 'y) (s/down 'p_x 'p_y))
           present (fn [expr]
@@ -675,7 +665,7 @@
              (simplify
               (matrix/s->m vs (((g/expt D 2) L1) vs) vs)))))))
 
-(deftest moved-from-matrix
+(defn moved-from-matrix [D]
   (testing "s->m->s"
     (let [as-matrix (fn [F]
                       (fn [s]
@@ -718,7 +708,7 @@
              (simplify
               ((as-matrix (D C-general)) s)))))))
 
-(deftest taylor-moved-from-series
+(defn taylor-moved-from-series [D]
   (let [simp4 (fn [x] (simplify (take 4 x)))
         V (series/series g/sin g/cos g/tan)]
 
@@ -754,7 +744,7 @@
                     (fn [x] (g/sqrt (+ (g/one-like x) x)))
                     0) 'dx))))))
 
-(deftest derivative-of-matrix
+(defn derivative-of-matrix [D]
   (let [M (matrix/by-rows [(af/literal-function 'f) (af/literal-function 'g)]
                           [(af/literal-function 'h) (af/literal-function 'k)])]
     (is (= '(matrix-by-rows
@@ -791,7 +781,7 @@
            (simplify
             ((D (* (g/transpose M) M)) 't))))))
 
-(deftest derivatives-as-values
+(defn derivatives-as-values [D]
   (let [cs0 (fn [x] (sin (cos x)))
         cs1 (f/compose sin cos)
         cs2 (comp sin cos)
@@ -817,7 +807,7 @@
 ;; Tests from the refman that came about while implementing various derivative
 ;; and operator functions.
 
-(deftest refman-tests
+(defn refman-tests [D]
   (testing "o/expn expansion of `D`"
     (let [f     (af/literal-function 'f)
           ->seq (comp simplify #(take 10 %))]
@@ -878,7 +868,7 @@
             (is (ish? (Math/cos 1) (via-series 1)))
             (is (ish? (Math/cos 0.6) (via-series 0.6)))))))))
 
-(deftest higher-order-fn-tests
+(defn higher-order-fn-tests [D]
   (letfn [(f [x]
             (fn [y z]
               (g/* x y z)))]
@@ -900,7 +890,7 @@
 #?(:clj
    ;; NOTE these are disabled for cljs because they force themselves into ratio
    ;; arithmetic!
-   (deftest newton-raphson-sqrt
+   (defn newton-raphson-sqrt [D]
      (testing "autodiff works through arbitrary optimization loops!"
        (with-comparator (v/within 1e-8)
          (letfn [(nr-sqrt [x]
@@ -925,7 +915,7 @@
              (is (ish? (/ -1 108) (((g/square D) nr-sqrt) 9)))
              (is (ish? (/ -1 256) (((g/square D) nr-sqrt) 16)))))))))
 
-(deftest amazing-bug
+(defn amazing-bug [D]
   (testing "alexey's amazing bug"
     (let [shift (fn [offset]
                   (fn [g]
@@ -1121,7 +1111,7 @@
 
                   ;; go extract the original tag that we were looking for in the
                   ;; first place.
-                  (d/extract-tangent tag ::sd/dual)
+                  (d/extract-tangent tag d/FORWARD-MODE)
 
                   ;; Sub `tag` back in so that any wrapping fn can extract it.
                   ;;
@@ -1237,7 +1227,7 @@
                  (wrapped-d-hat
                   (wrapped-d-hat (wrap exp)))) 1)))))))
 
-(deftest sams-amazing-bug
+(defn sams-amazing-bug [D]
   ;; This test shows a potential pitfall that might bite you if you're not
   ;; careful about tracking the scope introduced by each call to [[d/D]]. This
   ;; gets tricky with derivatives of higher order functions.
@@ -1309,7 +1299,7 @@
       ;; together!
       )))
 
-(deftest dvl-bug-examples
+(defn dvl-bug-examples [D]
   ;; These tests and comments all come from Alexey Radul's
   ;; https://github.com/axch/dysvunctional-language. Thanks, Alexey!
 
@@ -1369,10 +1359,9 @@
     ;; space.
     ;;
     ;; Doing work inside a continuation means you're actually working
-    ;; with [[emmy.differential/Differential]] instances whose tangents can
-    ;; interact. Once you break out of the continuation, as in "bug two", the
-    ;; two components separately drop their tangents, so they can't talk
-    ;; anymore.
+    ;; with [[emmy.dual/Dual]] instances whose tangents can interact. Once you
+    ;; break out of the continuation, as in "bug two", the two components
+    ;; separately drop their tangents, so they can't talk anymore.
     ;;
     ;; The "linear" comment matters because if you only combine the dropped-down
     ;; pieces linearly, then their tangents wouldn't have interacted anyway, so
@@ -1417,7 +1406,7 @@
       (is (= (* 2 (sin 1) (cos 1))
              ((D (fn [x] (* (sin x) (sin x)))) 1))))))
 
-(deftest confusion-tests
+(defn confusion-tests [D]
   ;; More tests from dvl stressing perturbation confusion.
   (testing "don't confuse perturbations, from dvl"
     (letfn [(one [x]
@@ -1521,7 +1510,7 @@
                   (take 3)
                   (simplify)))))))
 
-(deftest symbolic-taylor-series-tests
+(defn symbolic-taylor-series-tests [D]
   (let [xs (d/symbolic-taylor-series exp 0)]
     (is (series/power-series? xs)
         "we have a proper power series!")
@@ -1642,9 +1631,6 @@
              (->> (d/symbolic-taylor-series f (s/up 1 2))
                   (take 2)))
           "symbolic-taylor-series keeps the arguments symbolic, even when they
-<<<<<<< HEAD
-          are numbers."))))
-=======
           are numbers."))))
 
 (deftest mixed-mode-tests
@@ -1717,5 +1703,4 @@
 
 (deftest reverse-mode-tests
   (all-tests d/D-reverse
-             d/partial-reverse))
->>>>>>> 622ba211
+             d/partial-reverse))