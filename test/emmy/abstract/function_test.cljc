#_"SPDX-License-Identifier: GPL-3.0"

(ns emmy.abstract.function-test
  (:refer-clojure :exclude [partial =])
<<<<<<< HEAD
  (:require [clojure.pprint :as pprint]
=======
  (:require #?(:clj [clojure.pprint :as pprint])
>>>>>>> 7090e1d2
            [clojure.test :refer [is deftest testing use-fixtures]]
            [clojure.test.check.generators :as gen]
            [com.gfredericks.test.chuck.clojure-test :refer [checking]]
            [emmy.abstract.function :as af]
            [emmy.calculus.derivative :refer [D partial]]
            [emmy.generators :as sg]
            [emmy.generic :as g]
            [emmy.matrix :as m]
            [emmy.numbers] ; for def of g/zero?
            [emmy.series :as series]
            [emmy.simplify :refer [hermetic-simplify-fixture]]
            [emmy.structure :as s :refer [literal-up
                                          literal-down
                                          up down]]
            [emmy.value :as v :refer [=]]))

(use-fixtures :each hermetic-simplify-fixture)

(deftest value-protocol-tests
  (testing "g/zero? returns false for fns"
    (is (not (g/zero? (af/literal-function 'f)))))

  (testing "g/one? returns false for fns"
    (is (not (g/one? (af/literal-function 'f)))))

  (testing "v/numerical? returns false for fns"
    (is (not (v/numerical? (af/literal-function 'f)))))

  (let [f (af/literal-function 'f)]
    (checking "zero-like, one-like passes through for literal fns"
              100 [n sg/real]
              (is (v/= (g/zero-like n)
                       ((g/zero-like f) n)))
              (is (v/= (g/one-like n)
                       ((g/one-like f) n)))))

  (let [f (af/literal-function 'f)]
    (checking "identity-like returns the identity fn"
              100 [n sg/real]
              (is (= n ((g/identity-like f) n)))))

  (checking "exact? mirrors input" 100 [n gen/symbol]
            (let [f (g/exact? (af/literal-function 'f))]
              (is (not (f n)))))

  (checking "g/freeze" 100 [fsym gen/symbol
                            n sg/real]
            (is (= (list fsym (g/freeze n))
                   (g/freeze ((af/literal-function fsym) n)))))

  (testing "v/kind returns ::v/function"
    (let [kind (v/kind (af/literal-function 'f))]
      (is (= ::af/function kind))
      (is (isa? kind ::v/function)))))

(deftest printing-tests
  #?(:clj
     (let [f-name '(D f)
           f      (af/literal-function f-name)]
       (is (= (with-out-str
                (pprint/pprint f))
              (with-out-str
                (pprint/pprint f-name)))
           "pprint prints the fn name")
       (is (= (str f "\n")
              (with-out-str
                (pprint/pprint f)))
           "pprint matches the string rep for short names"))))

(deftest equations-moved-from-simplify
  (testing "moved-from-simplify"
    (let [xy    (s/up (af/literal-function 'x)
                      (af/literal-function 'y))
          xyt   (xy 't)
          U     (af/literal-function 'U)
          xyt2  (g/square xyt)
          Uxyt2 (U xyt2)]
      (is (= '(up x y)
             (g/freeze
              (g/simplify xy))))

      (is (= '(up (x t) (y t))
             (g/freeze
              (g/simplify xyt))))

      (is (= '(+ (expt (x t) 2) (expt (y t) 2)) (g/simplify xyt2)))
      (is (= '(U (+ (expt (x t) 2) (expt (y t) 2))) (g/simplify Uxyt2)))))

  (testing "moved-from-matrix"
    (is (= '(matrix-by-rows
             [(f x) (g x)]
             [(h x) (k x)])
           (g/freeze
            (g/simplify
             ((m/by-rows (map af/literal-function '[f g])
                         (map af/literal-function '[h k])) 'x)))))

    (let [R2f #(af/literal-function % [0 1] 0)]
      (is (= '(matrix-by-rows
               [(f x y) (g x y)]
               [(h x y) (k x y)])
             (g/freeze
              (g/simplify
               ((m/by-rows [(R2f 'f) (R2f 'g)]
                           [(R2f 'h) (R2f 'k)]) 'x 'y))))))))

(deftest function-basic
  (let [f (af/literal-function 'F)]
    (testing "a"
      (is (= '(F x) (g/simplify (f 'x))))
      (is (= '(F 7) (g/simplify (f (g/+ 3 4))))))
    (testing "kind"
      (is (= ::af/function (v/kind f))))
    (testing "arity > 1"
      (let [g (af/literal-function 'g [0 0] 0)]
        (is (= '(g a b) (g/simplify (g 'a 'b))))))))

(deftest complex-tests
  (let [f (af/literal-function 'f)]
    (checking "gcd/lcm works with fns"
              100
              [l gen/nat r gen/nat]
              (is (= ((g/gcd f r) l)
                     (g/gcd (f l) r)))

              (is (= ((g/lcm f r) l)
                     (g/lcm (f l) r))))

    (checking "complex accessors work with fns"
              100
              [z sg/complex]
              (is (= (g/imag-part (f z)) ((g/imag-part f) z)))
              (is (= (g/real-part (f z)) ((g/real-part f) z)))
              (is (= (g/magnitude (f z)) ((g/magnitude f) z)))
              (is (= (g/angle (f z))     ((g/angle f) z))))))

(deftest trig-tests
  (testing "tan, sin, cos"
    (let [f (g/- g/tan (g/div g/sin g/cos))]
      (is (g/zero?
           (g/simplify (f 'x))))))

  (testing "cot"
    (let [f (g/- g/cot (g/invert g/tan))]
      (is (g/zero? (g/simplify (f 'x))))))

  (testing "tanh"
    (let [f (g/- (g/div g/sinh g/cosh) g/tanh)]
      (is (g/zero?
           (g/simplify (f 'x))))))

  (testing "sec"
    (let [f (g/- (g/invert g/cos) g/sec)]
      (is (g/zero?
           (g/simplify (f 'x))))))

  (testing "csc"
    (let [f (g/- (g/invert g/sin) g/csc)]
      (is (g/zero?
           (g/simplify (f 'x))))))

  (testing "sech"
    (let [f (g/- (g/invert g/cosh) g/sech)]
      (is (g/zero?
           (g/simplify (f 'x)))))))

(defn transpose-defining-relation
  "$T$ is a linear transformation

  $$T : V -> W$$

  the transpose of $T$ is

  $$T^t : (W -> R) -> (V -> R)$$

  \\forall a \\in V, g \\in (W -> R),

  T^t : g \\to g \\circ T

  ie:

  (T^t(g))(a) = g(T(a))"
  [T g a]
  (g/- (((g/transpose T) g) a)
       (g (T a))))

(deftest transpose-test
  (testing "transpose"
    (let [T   (af/literal-function 'T '(-> (UP Real Real) (UP Real Real Real)))
          DT  (D T)
          DTf (fn [s]
                (fn [x] (g/* (DT s) x)))
          a (literal-up 'a 2)
          g (fn [w] (g/* (literal-down 'g 3) w))
          s (up 'x 'y)]
      (is (g/zero? (transpose-defining-relation (DTf s) g a))
          "This function, whatever it is (see scmutils function.scm) satisfies
          the transpose defining relation.")

      (is (= '(+ (* a↑0 g_0 (((partial 0) T↑0) (up x y)))
                 (* a↑0 g_1 (((partial 0) T↑1) (up x y)))
                 (* a↑0 g_2 (((partial 0) T↑2) (up x y)))
                 (* a↑1 g_0 (((partial 1) T↑0) (up x y)))
                 (* a↑1 g_1 (((partial 1) T↑1) (up x y)))
                 (* a↑1 g_2 (((partial 1) T↑2) (up x y))))
             (g/simplify
              (((g/transpose (DTf s)) g) a)))
          "A wild test of transpose from scmutils function.scm that I don't
    understand!"))))

(deftest literal-functions
  (testing "domain in Rⁿ, range R"
    (let [f (af/literal-function 'f)             ;; f : R -> R
          g (af/literal-function 'g [0 0] 0)]     ;; g : R x R -> R
      (is (= '(f x) (g/simplify (f 'x))))
      (is (= '(g x y) (g/simplify (g 'x 'y))))
      (is (thrown? #?(:clj IllegalArgumentException :cljs js/Error) (g/simplify (f 'x 'y))))
      (is (thrown? #?(:clj IllegalArgumentException :cljs js/Error) (g/simplify (g 'x))))))

  (testing "structured range"
    (let [h (af/literal-function 'h 0 (up 0 0 0))
          k (af/literal-function 'k 0 (up 0 (up 0 0) (down 0 0)))
          q (af/literal-function 'q 0 (down (up 0 1) (up 2 3)))]
      (is (= '(up (h↑0 t) (h↑1 t) (h↑2 t))
             (g/freeze
              (g/simplify (h 't)))))

      (is (= '(up (k↑0 t)
                  (up (k↑1↑0 t) (k↑1↑1 t))
                  (down (k↑2_0 t) (k↑2_1 t)))
             (g/freeze
              (g/simplify (k 't)))))

      (is (= '(down (up (q_0↑0 t) (q_0↑1 t))
                    (up (q_1↑0 t) (q_1↑1 t)))
             (g/freeze
              (g/simplify (q 't)))))

      (is (= '(down (up 0 0) (up 0 0))
             (g/freeze
              (g/simplify ((g/zero-like q) 't)))))))

  (testing "R^n -> structured range"
    (let [h (af/literal-function 'h [0 1] 0)]
      (is (= '(h x y) (g/simplify (h 'x 'y)))))
    (let [m (af/literal-function 'm [0 1] (up 1 2 3))]
      (is (= '(up (m↑0 x y) (m↑1 x y) (m↑2 x y))
             (g/freeze
              (g/simplify (m 'x 'y))))))

    (let [z (af/literal-function 'm [0 1] (up (down 1 2) (down 3 4)))]
      (is (= '(up (down (m↑0_0 x y) (m↑0_1 x y))
                  (down (m↑1_0 x y) (m↑1_1 x y)))
             (g/freeze
              (g/simplify (z 'x 'y))))))

    (let [g (af/literal-function 'm [0 1 2] (down (down 1 2 3)
                                                  (down 4 5 6)
                                                  (down 7 8 9)))]
      (is (= '(down
               (down (m_0_0 x y z) (m_0_1 x y z) (m_0_2 x y z))
               (down (m_1_0 x y z) (m_1_1 x y z) (m_1_2 x y z))
               (down (m_2_0 x y z) (m_2_1 x y z) (m_2_2 x y z)))
             (g/freeze
              (g/simplify (g 'x 'y 'z)))))))

  (testing "R -> Rⁿ"
    ;; NB: GJS doesn't allow a function with vector range, because
    ;; if this were parallel with structures this would mean
    ;; having an applicable vector of functions, and such a thing
    ;; isn't handy. This could probably be done, but for the time
    ;; being it's easy enough just to make the range an up tuple,
    ;; which is just as useful as well as being explicit about the
    ;; variance.
    #_(let [h (af/literal-function 'h 0 [0 1])]
        (is (= 'foo (h 'x))))))

(deftest function-signature-conversion
  (let [k af/sicm-signature->domain-range]
    (is (= [[0] 0] (k '(-> Real Real))))
    (is (= [[0 0] 0] (k '(-> (X Real Real) Real))))
    (is (= [[0 0] 0] (k '(-> (X* Real 2) Real))))
    (is (= [[0] [0 0]] (k '(-> Real (X Real Real)))))
    (is (= [[0] [0 0]] (k '(-> Real (X* Real 2)))))
    (is (= [[0 0] [0 0]] (k '(-> (X Real Real) (X Real Real)))))
    (is (= [[0 0] [0 0]] (k '(-> (X* Real 2) (X* Real 2)))))
    (is (= [[0] (up 0 0)] (k '(-> Real (UP Real Real)))))
    (is (= [[0] (up 0 0)] (k '(-> Real (UP* Real 2)))))
    (is (= [[(up 0 0)] 0] (k '(-> (UP Real Real) Real))))
    (is (= [[(up 0 0)] 0] (k '(-> (UP* Real 2) Real))))
    (is (= [[(up 0 0)] (up 0 0)] (k '(-> (UP Real Real) (UP Real Real)))))
    (is (= [[(up 0 0)] (up 0 0)] (k '(-> (UP* Real 2) (UP* Real 2)))))
    (is (= [[(up 0 (up 0 0) (down 0 0))] 0]
           (k '(-> (UP Real (UP Real Real) (DOWN Real Real)) Real))))))

(deftest moved-from-series
  (testing "series"
    (is (= '[(* 2 (f x)) (* 3 (f x))]
           (g/simplify
            (take 2 ((g/* (series/series 2 3)
                          (af/literal-function 'f)) 'x)))))
    (is (= '[(* 2 (f y)) (* 3 (f y))]
           (g/simplify
            (take 2 ((g/* (af/literal-function 'f)
                          (series/series 2 3)) 'y))))))

  (let [simp4 (fn [x] (g/simplify (take 4 x)))
        S (series/series (af/literal-function 'f)
                         (af/literal-function 'g))
        T (series/series (af/literal-function 'F [0 1] 0)
                         (af/literal-function 'G [0 1] 0))
        U (series/series (af/literal-function 'W [(s/up 0 0)] 0)
                         (af/literal-function 'Z [(s/up 0 0)] 0))]

    (testing "with functions"
      (is (= '((* (f x) (sin x)) (* (sin x) (g x)) 0 0)
             (g/simplify (take 4 ((g/* S g/sin) 'x)))))
      (is (= '((* (f x) (sin x)) (* (sin x) (g x)) 0 0)
             (g/simplify (take 4 ((g/* g/sin S) 'x))))))

    (testing "and derivatives"
      (is (= '(((D f) x) ((D g) x) 0 0)
             (g/simplify (take 4 ((D S) 'x)))))
      (is (= '((F x y) (G x y) 0 0) (simp4 (T 'x 'y))))
      (is (= '((((partial 0) F) x y) (((partial 0) G) x y) 0 0) (simp4 (((partial 0) T) 'x 'y))))
      (is (= '((((partial 1) F) x y) (((partial 1) G) x y) 0 0) (simp4 (((partial 1) T) 'x 'y))))
      (is (= '((((partial 0) W) (up r θ)) (((partial 0) Z) (up r θ)) 0 0) (simp4 (((partial 0) U) (up 'r 'θ)))))
      (is (= '((((partial 1) W) (up r θ)) (((partial 1) Z) (up r θ)) 0 0) (simp4 (((partial 1) U) (up 'r 'θ))))))))<|MERGE_RESOLUTION|>--- conflicted
+++ resolved
@@ -2,11 +2,7 @@
 
 (ns emmy.abstract.function-test
   (:refer-clojure :exclude [partial =])
-<<<<<<< HEAD
-  (:require [clojure.pprint :as pprint]
-=======
   (:require #?(:clj [clojure.pprint :as pprint])
->>>>>>> 7090e1d2
             [clojure.test :refer [is deftest testing use-fixtures]]
             [clojure.test.check.generators :as gen]
             [com.gfredericks.test.chuck.clojure-test :refer [checking]]
