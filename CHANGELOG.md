--- conflicted
+++ resolved
@@ -2,7 +2,6 @@
 
 ## [unreleased]
 
-<<<<<<< HEAD
 - new:
 
   - remove lint profile from build
@@ -10,7 +9,7 @@
   - upgrade sci to 0.7.39
 
   - fix repl command
-=======
+
 - #119:
 
   - Removes support for `:flat` compilation mode (this was a step toward
@@ -19,7 +18,6 @@
   - You can now "bring your own array" to the function provided by
     `stream-integrator`, avoiding an allocation in performance-sensitive
     contexts.
->>>>>>> 5db17cc9
 
 - #118:
 
